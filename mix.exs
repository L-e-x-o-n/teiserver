--- conflicted
+++ resolved
@@ -132,12 +132,7 @@
     [
       plt_core_path: "priv/plts",
       plt_file: {:no_warn, "priv/plts/dialyzer.plt"},
-<<<<<<< HEAD
-      # https://stackoverflow.com/questions/51208388/how-to-fix-dialyzer-callback-info-about-the-behaviour-is-not-available
-      plt_add_apps: [:mix]
-=======
       plt_add_apps: [:ex_unit]
->>>>>>> 89fb9672
     ]
   end
 
