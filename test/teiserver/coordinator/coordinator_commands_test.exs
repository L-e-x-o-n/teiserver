--- conflicted
+++ resolved
@@ -115,7 +115,6 @@
     [reply] = _tachyon_recv(socket)
 
     assert reply == %{
-<<<<<<< HEAD
       "cmd" => "s.communication.received_direct_message",
       "message" => String.trim("""
 ---------------------------
@@ -127,19 +126,6 @@
 """),
       "sender_id" => coordinator_userid
     }
-=======
-             "cmd" => "s.communication.received_direct_message",
-             "message" =>
-               String.trim("""
-               ---------------------------
-               You are #{user.name}
-               Profile link: https://localhost/teiserver/profile/#{user.id}
-               Skill ratings:
-               You currently have no accolades
-               """),
-             "sender_id" => coordinator_userid
-           }
->>>>>>> 8d886bcf
   end
 
   test "whois", %{socket: socket, coordinator_userid: coordinator_userid} do
