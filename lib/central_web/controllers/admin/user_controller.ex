--- conflicted
+++ resolved
@@ -90,15 +90,9 @@
   def create(conn, %{"user" => user_params}) do
     admin_group_id = user_params["admin_group_id"] |> int_parse
 
-<<<<<<< HEAD
     data = case user_params["data"] do
       "" -> %{}
       v -> Jason.decode!(v)
-=======
-    data = case Jason.decode(user_params["data"] || "{}") do
-      {:ok, result} -> result
-      _ -> %{}
->>>>>>> 880ae68f
     end
 
     user_params = Map.merge(user_params, %{
@@ -237,19 +231,6 @@
         |> redirect(to: Routes.admin_user_path(conn, :index))
 
       {true, _} ->
-<<<<<<< HEAD
-        new_data = case user_params["data"] do
-          "null" -> %{}
-          "" -> %{}
-          v -> Jason.decode!(v)
-=======
-        new_data = case Jason.decode(user_params["data"] || "{}") do
-          {:ok, result} -> result
-          _ -> %{}
->>>>>>> 880ae68f
-        end
-        user_params = Map.put(user_params, "data", new_data)
-
         case Account.update_user(user, user_params) do
           {:ok, user} ->
             add_audit_log(conn, "Account: Updated user", %{
