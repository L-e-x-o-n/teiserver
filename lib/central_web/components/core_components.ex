defmodule CentralWeb.CoreComponents do
  @moduledoc """
  Provides core UI components.
  """

  use Phoenix.Component
  alias Phoenix.LiveView.JS
  import CentralWeb.Gettext
  alias Fontawesome

  @doc """
  Renders a modal.
  ## Examples
      <.modal id="confirm-modal">
        Are you sure?
        <:confirm>OK</:confirm>
        <:cancel>Cancel</:cancel>
      </.modal>
  JS commands may be passed to the `:on_cancel` and `on_confirm` attributes
  for the caller to react to each button press, for example:
      <.modal id="confirm" on_confirm={JS.push("delete")} on_cancel={JS.navigate(~p"/posts")}>
        Are you sure you?
        <:confirm>OK</:confirm>
        <:cancel>Cancel</:cancel>
      </.modal>
  """
  attr :id, :string, required: true
  attr :show, :boolean, default: false
  attr :on_cancel, JS, default: %JS{}
  attr :on_confirm, JS, default: %JS{}
  slot :inner_block, required: true
  slot :title
  slot :subtitle
  slot :confirm
  slot :cancel

  def modal(assigns) do
    ~H"""
    <div
      id={@id}
      phx-mounted={@show && show_modal(@id)}
      phx-remove={hide_modal(@id)}
      class="relative z-50 hidden"
    >
      <div id={"#{@id}-bg"} class="fixed inset-0 bg-zinc-50/90 transition-opacity" aria-hidden="true" />
      <div
        class="fixed inset-0 overflow-y-auto"
        aria-labelledby={"#{@id}-title"}
        aria-describedby={"#{@id}-description"}
        role="dialog"
        aria-modal="true"
        tabindex="0"
      >
        <div class="flex min-h-full items-center justify-center">
          <div class="w-full max-w-3xl p-4 sm:p-6 lg:py-8">
            <.focus_wrap
              id={"#{@id}-container"}
              phx-mounted={@show && show_modal(@id)}
              phx-window-keydown={hide_modal(@on_cancel, @id)}
              phx-key="escape"
              phx-click-away={hide_modal(@on_cancel, @id)}
              class="hidden relative rounded-2xl bg-white p-14 shadow-lg shadow-zinc-700/10 ring-1 ring-zinc-700/10 transition"
            >
              <div class="absolute top-6 right-5">
                <button
                  phx-click={hide_modal(@on_cancel, @id)}
                  type="button"
                  class="-m-3 flex-none p-3 opacity-20 hover:opacity-40"
                  aria-label={gettext("close")}
                >
                  <Fontawesome.icon icon="times" />
                </button>
              </div>
              <div id={"#{@id}-content"}>
                <header :if={@title != []}>
                  <h1 id={"#{@id}-title"} class="text-lg font-semibold leading-8 text-zinc-800">
                    <%= render_slot(@title) %>
                  </h1>
                  <p
                    :if={@subtitle != []}
                    id={"#{@id}-description"}
                    class="mt-2 text-sm leading-6 text-zinc-600"
                  >
                    <%= render_slot(@subtitle) %>
                  </p>
                </header>
                <%= render_slot(@inner_block) %>
                <div :if={@confirm != [] or @cancel != []} class="ml-6 mb-4 flex items-center gap-5">
                  <.button
                    :for={confirm <- @confirm}
                    id={"#{@id}-confirm"}
                    phx-click={@on_confirm}
                    phx-disable-with
                    class="py-2 px-3"
                  >
                    <%= render_slot(confirm) %>
                  </.button>
                  <.link
                    :for={cancel <- @cancel}
                    phx-click={hide_modal(@on_cancel, @id)}
                    class="text-sm font-semibold leading-6 text-zinc-900 hover:text-zinc-700"
                  >
                    <%= render_slot(cancel) %>
                  </.link>
                </div>
              </div>
            </.focus_wrap>
          </div>
        </div>
      </div>
    </div>
    """
  end

  @doc """
  Renders flash notices.
  ## Examples
      <.flash kind={:info} flash={@flash} />
      <.flash kind={:info} phx-mounted={show("#flash")}>Welcome Back!</.flash>
  """
  attr :id, :string, default: "flash", doc: "the optional id of flash container"
  attr :flash, :map, default: %{}, doc: "the map of flash messages to display"
  attr :title, :string, default: nil
  attr :kind, :atom, values: [:info, :success, :warning, :error], doc: "used for styling and flash lookup"
  attr :autoshow, :boolean, default: true, doc: "whether to auto show the flash on mount"
  attr :close, :boolean, default: true, doc: "whether the flash can be closed"
  attr :rest, :global, doc: "the arbitrary HTML attributes to add to the flash container"
  slot :inner_block, doc: "the optional inner block that renders the flash message"

  def flash(assigns) do
    ~H"""
    <div
      :if={msg = render_slot(@inner_block) || Phoenix.Flash.get(@flash, @kind)}
      id={@id}
      phx-mounted={@autoshow && show("##{@id}")}
      phx-click={JS.push("lv:clear-flash", value: %{key: @kind}) |> hide("##{@id}")}
      role="alert"
      class={[
        "fixed hidden alert",
        @kind == :info && "alert-info",
        @kind == :success && "alert-success",
        @kind == :warning && "alert-warning",
        @kind == :error && "alert-danger"
      ]}
      {@rest}
    >
      <button
        :if={@close}
        type="button"
        class="btn btn-secondary float-end px-2"
        aria-label={gettext("close")}
      >
        <Fontawesome.icon icon="xmark" style="solid" />
      </button>
      <p :if={@title} class="flex items-center gap-1.5 text-[0.8125rem] font-semibold leading-6">
        <Fontawesome.icon :if={@kind == :info} icon="circle-info" style="solid" />
        <Fontawesome.icon :if={@kind == :success} icon="circle-check" style="solid" />
        <Fontawesome.icon :if={@kind == :warning} icon="triangle-exclamation" style="solid" />
        <Fontawesome.icon :if={@kind == :error} icon="ban" style="solid" />
        <%= @title %>
      </p>
      <p class="mt-2 text-[0.8125rem] leading-5"><%= msg %></p>
    </div>
    """
  end

  @doc """
  Shows the flash group with standard titles and content.
  ## Examples
      <.flash_group flash={@flash} />
  """
  attr :flash, :map, required: true, doc: "the map of flash messages"

  def flash_group(assigns) do
    ~H"""
    <.flash kind={:info} title="Information" role="alert" flash={@flash} />
    <.flash kind={:success} title="Success!" role="alert" flash={@flash} />
    <.flash kind={:warning} title="Warning!" role="alert" flash={@flash} />
    <.flash kind={:error} title="Error!" role="alert" flash={@flash} />
    <.flash
      id="disconnected"
      kind={:error}
      title="Reconnecting to the server"
      close={false}
      autoshow={false}
      phx-disconnected={show("#disconnected")}
      phx-connected={hide("#disconnected")}
    >
      Attempting to reconnect <Fontawesome.icon icon="sync" class="fa-spin" />
    </.flash>
    """
  end

  @doc """
  Renders a simple form.
  ## Examples
      <.simple_form for={@form} phx-change="validate" phx-submit="save">
        <.input field={@form[:email]} label="Email"/>
        <.input field={@form[:username]} label="Username" />
        <:actions>
          <.button>Save</.button>
        </:actions>
      </.simple_form>
  """
  attr :for, :any, required: true, doc: "the datastructure for the form"
  attr :as, :any, default: nil, doc: "the server side parameter to collect all input under"

  attr :rest, :global,
    include: ~w(autocomplete name rel action enctype method novalidate target),
    doc: "the arbitrary HTML attributes to apply to the form tag"

  slot :inner_block, required: true
  slot :actions, doc: "the slot for form actions, such as a submit button"

  def simple_form(assigns) do
    ~H"""
    <.form :let={f} for={@for} as={@as} {@rest}>
      <div class="">
        <%= render_slot(@inner_block, f) %>
        <div :for={action <- @actions} class="mt-2 flex items-center justify-between gap-6">
          <%= render_slot(action, f) %>
        </div>
      </div>
    </.form>
    """
  end

  @doc """
  Renders a button.
  ## Examples
      <.button>Send!</.button>
      <.button phx-click="go" class="ml-2">Send!</.button>
  """
  attr :type, :string, default: nil
  attr :class, :string, default: nil
  attr :rest, :global, include: ~w(disabled form name value)
  slot :inner_block, required: true

  def button(assigns) do
    ~H"""
    <button
      type={@type}
      class={[
        "phx-submit-loading:opacity-75 btn",
        @class
      ]}
      {@rest}
    >
      <%= render_slot(@inner_block) %>
    </button>
    """
  end

  @doc """
  Renders an input with label and error messages.
  A `%Phoenix.HTML.Form{}` and field name may be passed to the input
  to build input names and error messages, or all the attributes and
  errors may be passed explicitly.
  ## Examples
      <.input field={@form[:email]} type="email" />
      <.input name="my-input" errors={["oh no!"]} />
  """
  attr :id, :any, default: nil
  attr :name, :any
  attr :label, :string, default: nil
  attr :value, :any

  attr :type, :string,
    default: "text",
    values: ~w(checkbox color date datetime-local email file hidden month number password
               range radio search select tel text textarea time url week)

  attr :field, Phoenix.HTML.FormField,
    doc: "a form field struct retrieved from the form, for example: @form[:email]"

  attr :errors, :list, default: []
  attr :checked, :boolean, doc: "the checked flag for checkbox inputs"
  attr :prompt, :string, default: nil, doc: "the prompt for select inputs"
  attr :options, :list, doc: "the options to pass to Phoenix.HTML.Form.options_for_select/2"
  attr :multiple, :boolean, default: false, doc: "the multiple flag for select inputs"
  attr :rest, :global, include: ~w(autocomplete cols disabled form max maxlength min minlength
                                   pattern placeholder readonly required rows size step)
  slot :inner_block

  def input(%{field: %Phoenix.HTML.FormField{} = field} = assigns) do
    assigns
    |> assign(field: nil, id: assigns.id || field.id)
    |> assign(:errors, Enum.map(field.errors, &translate_error(&1)))
    |> assign_new(:name, fn -> if assigns.multiple, do: field.name <> "[]", else: field.name end)
    |> assign_new(:value, fn -> field.value end)
    |> input()
  end

  def input(%{type: "checkbox", value: value} = assigns) do
    assigns =
      assign_new(assigns, :checked, fn -> Phoenix.HTML.Form.normalize_value("checkbox", value) end)

    ~H"""
    <div class="form-check">
      <input name={@name} type="hidden" value="false" />
      <input name={@name} id={@id} class="form-check-input" type="checkbox" value="true" checked={@checked} />
      <label class="form-check-label" for={@id}>
        <strong><%= @label %></strong><%= assigns[:text] %>
        <%= if assigns[:description] do %>
          &nbsp;<%= assigns[:description] %>
        <% end %>
      </label>
    </div>
    """
  end

  def input(%{type: "select"} = assigns) do
    ~H"""
    <div phx-feedback-for={@name}>
      <.label for={@id}><%= @label %></.label>
      <select
        id={@id}
        name={@name}
        class="form-control"
        multiple={@multiple}
        {@rest}
      >
        <option :if={@prompt} value=""><%= @prompt %></option>
        <%= Phoenix.HTML.Form.options_for_select(@options, @value) %>
      </select>
      <.error :for={msg <- @errors}><%= msg %></.error>
    </div>
    """
  end

  def input(%{type: "textarea"} = assigns) do
    ~H"""
    <div phx-feedback-for={@name}>
      <.label for={@id}><%= @label %></.label>
      <textarea
        id={@id || @name}
        name={@name}
        class={[
          "mt-2 block min-h-[6rem] w-full rounded-lg border-zinc-300 py-[7px] px-[11px]",
          "text-zinc-900 focus:border-zinc-400 focus:outline-none focus:ring-4 focus:ring-zinc-800/5 sm:text-sm sm:leading-6",
          "phx-no-feedback:border-zinc-300 phx-no-feedback:focus:border-zinc-400 phx-no-feedback:focus:ring-zinc-800/5",
          "border-zinc-300 focus:border-zinc-400 focus:ring-zinc-800/5",
          @errors != [] && "border-rose-400 focus:border-rose-400 focus:ring-rose-400/10"
        ]}
        {@rest}
      ><%= Phoenix.HTML.Form.normalize_value("textarea", @value) %></textarea>
      <.error :for={msg <- @errors}><%= msg %></.error>
    </div>
    """
  end

  def input(assigns) do
    ~H"""
    <div phx-feedback-for={@name}>
      <.label for={@id}><%= @label %></.label>
      <input
        type={@type}
        name={@name}
        id={@id || @name}
        value={Phoenix.HTML.Form.normalize_value(@type, @value)}
        class={[
          "form-control",
          @errors != [] && "border-danger"
        ]}
        {@rest}
      />
      <.error :for={msg <- @errors}><%= msg %></.error>
    </div>
    """
  end

  @doc """
  Renders a label.
  """
  attr :for, :string, default: nil
  slot :inner_block, required: true

  def label(assigns) do
    ~H"""
    <label for={@for} class="control-label">
      <%= render_slot(@inner_block) %>
    </label>
    """
  end

  @doc """
  Generates a generic error message.
  """
  slot :inner_block, required: true

  def error(assigns) do
    ~H"""
    <p class="phx-no-feedback:hidden mt-3 flex gap-3 text-sm leading-6 text-rose-600">
      <Fontawesome.icon icon="circle-exclamation" style="regular" />
      <%= render_slot(@inner_block) %>
    </p>
    """
  end

  @doc """
  Renders a header with title.
  """
  attr :class, :string, default: nil
  slot :inner_block, required: true
  slot :subtitle
  slot :actions

  def header(assigns) do
    ~H"""
    <header class={[@actions != [] && "flex items-center justify-between gap-6", @class]}>
      <div>
        <h1 class="text-lg font-semibold leading-8 text-zinc-800">
          <%= render_slot(@inner_block) %>
        </h1>
        <p :if={@subtitle != []} class="mt-2 text-sm leading-6 text-zinc-600">
          <%= render_slot(@subtitle) %>
        </p>
      </div>
      <div class="flex-none"><%= render_slot(@actions) %></div>
    </header>
    """
  end

  @doc ~S"""
  Renders a table with generic styling.
  ## Examples
      <.table id="users" rows={@users}>
        <:col :let={user} label="id"><%= user.id %></:col>
        <:col :let={user} label="username"><%= user.username %></:col>
      </.table>
  """
  attr :id, :string, required: true
  attr :rows, :list, required: true
  attr :row_id, :any, default: nil, doc: "the function for generating the row id"
  attr :row_click, :any, default: nil, doc: "the function for handling phx-click on each row"

  attr :table_class, :string, default: ""

  attr :row_item, :any,
    default: &Function.identity/1,
    doc: "the function for mapping each row before calling the :col and :action slots"

  slot :col, required: true do
    attr :label, :string
  end

  slot :action, doc: "the slot for showing user actions in the last table column"

  def table(assigns) do
    assigns =
      with %{rows: %Phoenix.LiveView.LiveStream{}} <- assigns do
        assign(assigns, row_id: assigns.row_id || fn {id, _item} -> id end)
      end

    ~H"""
    <div class="">
      <table class={"table #{@table_class}"}>
        <thead class="">
          <tr>
            <th :for={col <- @col} class=""><%= col[:label] %></th>
            <th class=""><span class="visually-hidden"><%= gettext("Actions") %></span></th>
          </tr>
        </thead>
        <tbody
          id={@id}
          phx-update={match?(%Phoenix.LiveView.LiveStream{}, @rows) && "stream"}
          class=""
        >
          <tr
            :for={row <- @rows}
            id={@row_id && @row_id.(row)}
            phx-click={@row_click && @row_click.(row)}
            class=""
          >
            <td
              :for={{col, _i} <- Enum.with_index(@col)}
              class={["", @row_click && "cursor-pointer"]}
            >
              <%= render_slot(col, @row_item.(row)) %>
            </td>
            <td :if={@action != []} class="p-0">
              <div class="">
                <span
                  :for={action <- @action}
                  class=""
                >
                  <%= render_slot(action, @row_item.(row)) %>
                </span>
              </div>
            </td>
          </tr>
        </tbody>
      </table>
    </div>
    """
  end

  @doc """
  Renders a data list.
  ## Examples
      <.list>
        <:item title="Title"><%= @post.title %></:item>
        <:item title="Views"><%= @post.views %></:item>
      </.list>
  """
  slot :item, required: true do
    attr :title, :string, required: true
  end

  def list(assigns) do
    ~H"""
    <div class="mt-14">
      <dl class="-my-4 divide-y divide-zinc-100">
        <div :for={item <- @item} class="flex gap-4 py-4 sm:gap-8">
          <dt class="w-1/4 flex-none text-[0.8125rem] leading-6 text-zinc-500"><%= item.title %></dt>
          <dd class="text-sm leading-6 text-zinc-700"><%= render_slot(item) %></dd>
        </div>
      </dl>
    </div>
    """
  end

  @doc """
  Renders a back navigation link.
  ## Examples
      <.back navigate={~p"/posts"}>Back to posts</.back>
  """
  attr :navigate, :any, required: true
  slot :inner_block, required: true

  def back(assigns) do
    ~H"""
    <div class="mt-16">
      <.link
        navigate={@navigate}
        class="text-sm font-semibold leading-6 text-zinc-900 hover:text-zinc-700"
      >
        <Fontawesome.icon icon="arrow-left" style="regular" />
        <%= render_slot(@inner_block) %>
      </.link>
    </div>
    """
  end

  ## JS Commands
  def show(js \\ %JS{}, selector) do
    JS.show(js,
      to: selector,
      transition:
        {"transition-all transform ease-out duration-300",
         "opacity-0 translate-y-4 sm:translate-y-0 sm:scale-95",
         "opacity-100 translate-y-0 sm:scale-100"}
    )
  end

  def hide(js \\ %JS{}, selector) do
    JS.hide(js,
      to: selector,
      time: 200,
      transition:
        {"transition-all transform ease-in duration-200",
         "opacity-100 translate-y-0 sm:scale-100",
         "opacity-0 translate-y-4 sm:translate-y-0 sm:scale-95"}
    )
  end

  def show_modal(js \\ %JS{}, id) when is_binary(id) do
    js
    |> JS.show(to: "##{id}")
    |> JS.show(
      to: "##{id}-bg",
      transition: {"transition-all transform ease-out duration-300", "opacity-0", "opacity-100"}
    )
    |> show("##{id}-container")
    |> JS.add_class("overflow-hidden", to: "body")
    |> JS.focus_first(to: "##{id}-content")
  end

  def hide_modal(js \\ %JS{}, id) do
    js
    |> JS.hide(
      to: "##{id}-bg",
      transition: {"transition-all transform ease-in duration-200", "opacity-100", "opacity-0"}
    )
    |> hide("##{id}-container")
    |> JS.hide(to: "##{id}", transition: {"block", "block", "hidden"})
    |> JS.remove_class("overflow-hidden", to: "body")
    |> JS.pop_focus()
  end

  @doc """
  Translates an error message using gettext.
  """
  def translate_error({msg, opts}) do
    # When using gettext, we typically pass the strings we want
    # to translate as a static argument:
    #
    #     # Translate "is invalid" in the "errors" domain
    #     dgettext("errors", "is invalid")
    #
    #     # Translate the number of files with plural rules
    #     dngettext("errors", "1 file", "%{count} files", count)
    #
    # Because the error messages we show in our forms and APIs
    # are defined inside Ecto, we need to translate them dynamically.
    # This requires us to call the Gettext module passing our gettext
    # backend as first argument.
    #
    # Note we use the "errors" domain, which means translations
    # should be written to the errors.po file. The :count option is
    # set by Ecto and indicates we should also apply plural rules.
    if count = opts[:count] do
      Gettext.dngettext(CentralWeb.Gettext, "errors", msg, msg, count, opts)
    else
      Gettext.dgettext(CentralWeb.Gettext, "errors", msg, opts)
    end
  end

  @doc """
  Translates the errors for a field from a keyword list of errors.
  """
  def translate_errors(errors, field) when is_list(errors) do
    for {^field, {msg, opts}} <- errors, do: translate_error({msg, opts})
  end
<<<<<<< HEAD

=======
>>>>>>> d98bc805
end<|MERGE_RESOLUTION|>--- conflicted
+++ resolved
@@ -622,8 +622,4 @@
   def translate_errors(errors, field) when is_list(errors) do
     for {^field, {msg, opts}} <- errors, do: translate_error({msg, opts})
   end
-<<<<<<< HEAD
-
-=======
->>>>>>> d98bc805
 end