<br />

<%= central_component("detail_line",
  label: "Email",
  value: @user.email
) %>

<%= central_component("detail_line",
  label: "Created",
  value: date_to_str(@user.inserted_at, format: :hms_dmy, tz: @tz)
) %>

<%= central_component("detail_line",
  label: "Styling",
  icon: %{
    colour: @user.colour,
    icon: @user.icon
  },
  value: @user.colour
<<<<<<< HEAD
) %>
=======
) %>

<%= central_component("detail_line",
  label: "Permissions",
  value: Enum.join(@user.permissions, ", ")
) %>

<%= if @user.admin_group do %>
  <%= central_component("detail_line",
    label: "Admin group",
    icon: %{
      colour: @user.admin_group.colour,
      icon: @user.admin_group.icon
    },
    value: @user.admin_group.name,
    link: %{
      path: Routes.admin_group_path(@conn, :show, @user.admin_group),
      bsname: elem(Central.Account.GroupLib.colours() |> colours(), 2),
      icon: Central.Account.GroupLib.icon()
    }
  ) %>
<% else %>
  <%= central_component("detail_line",
    label: "Admin group",
    value: "None"
  ) %>
<% end %>
>>>>>>> 29563fc0
<|MERGE_RESOLUTION|>--- conflicted
+++ resolved
@@ -17,34 +17,9 @@
     icon: @user.icon
   },
   value: @user.colour
-<<<<<<< HEAD
-) %>
-=======
 ) %>
 
 <%= central_component("detail_line",
   label: "Permissions",
   value: Enum.join(@user.permissions, ", ")
-) %>
-
-<%= if @user.admin_group do %>
-  <%= central_component("detail_line",
-    label: "Admin group",
-    icon: %{
-      colour: @user.admin_group.colour,
-      icon: @user.admin_group.icon
-    },
-    value: @user.admin_group.name,
-    link: %{
-      path: Routes.admin_group_path(@conn, :show, @user.admin_group),
-      bsname: elem(Central.Account.GroupLib.colours() |> colours(), 2),
-      icon: Central.Account.GroupLib.icon()
-    }
-  ) %>
-<% else %>
-  <%= central_component("detail_line",
-    label: "Admin group",
-    value: "None"
-  ) %>
-<% end %>
->>>>>>> 29563fc0
+) %>