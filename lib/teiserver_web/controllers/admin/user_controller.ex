defmodule TeiserverWeb.Admin.UserController do
  use CentralWeb, :controller

  alias Teiserver.{Account, Chat, Game}
  alias Teiserver.Game.MatchRatingLib
  alias Central.Account.User
  alias Teiserver.Account.{UserLib, RoleLib}
  alias Teiserver.Battle.BalanceLib
  import Central.Helpers.NumberHelper, only: [int_parse: 1, float_parse: 1]

  plug(AssignPlug,
    site_menu_active: "teiserver_user",
    sub_menu_active: "user"
  )

  plug(Bodyguard.Plug.Authorize,
    policy: Teiserver.Account.Auth,
    action: {Phoenix.Controller, :action_name},
    user: {Central.Account.AuthLib, :current_user}
  )

  plug(:add_breadcrumb, name: 'Admin', url: '/teiserver/admin')
  plug(:add_breadcrumb, name: 'Users', url: '/teiserver/admin/user')

  @spec index(Plug.Conn.t(), map) :: Plug.Conn.t()
  def index(conn, params) do
    users =
      Account.list_users(
        search: [
          basic_search: Map.get(params, "s", "") |> String.trim()
        ],
        order_by: "Newest first",
        limit: 50
      )

    if Enum.count(users) == 1 do
      conn
      |> redirect(to: Routes.ts_admin_user_path(conn, :show, hd(users).id))
    else
      conn
      |> add_breadcrumb(name: "List users", url: conn.request_path)
      |> assign(:users, users)
      |> assign(:params, search_defaults(conn))
      |> render("index.html")
    end
  end

  @spec search(Plug.Conn.t(), Map.t()) :: Plug.Conn.t()
  def search(conn, %{"search" => params}) do
    params = Map.merge(search_defaults(conn), params)

    id_list =
      if params["previous_names"] != nil and params["previous_names"] != "" do
        Account.list_user_stats(
          search: [
            data_contains: {"previous_names", params["previous_names"]}
          ],
          select: [:user_id]
        )
        |> Enum.map(fn s -> s.user_id end)
      else
        []
      end

    users =
      (Account.list_users(
         search: [
           name_or_email: Map.get(params, "name", "") |> String.trim(),
           bot: params["bot"],
           moderator: params["moderator"],
           verified: params["verified"],
           trusted: params["trusted"],
           tester: params["tester"],
           streamer: params["streamer"],
           donor: params["donor"],
           contributor: params["contributor"],
           developer: params["developer"],
           overwatch: params["overwatch"],
           vip: params["vip"],
           caster: params["caster"],
           tournament_player: params["tournament-player"],
           ip: params["ip"],
           lobby_client: params["lobby_client"],
           previous_names: params["previous_names"],
           mod_action: params["mod_action"]
         ],
         limit: params["limit"] || 50,
         order_by: params["order"] || "Name (A-Z)"
       ) ++
         Account.list_users(search: [id_in: id_list]))
      |> Enum.uniq()

    conn
    |> add_breadcrumb(name: "User search", url: conn.request_path)
    |> assign(:params, params)
    |> assign(:users, users)
    |> render("index.html")
  end

  @spec data_search(Plug.Conn.t(), map) :: Plug.Conn.t()
  def data_search(conn, params) do
    users =
      if params["data_search"] == nil do
        []
      else
        id_list =
          Teiserver.Account.list_user_stats(
            search: [
              data_equal: {"hardware:gpuinfo", params["data_search"]["gpu"]},
              data_equal: {"hardware:cpuinfo", params["data_search"]["cpu"]},
              data_equal: {"hardware:osinfo", params["data_search"]["os"]},
              data_equal: {"hardware:raminfo", params["data_search"]["ram"]},
              data_equal: {"hardware:displaymax", params["data_search"]["screen"]},
              data_equal:
                {params["data_search"]["custom_field"], params["data_search"]["custom_value"]}
            ],
            select: [:user_id],
            limit: :infinity
          )
          |> Stream.map(fn stats -> stats.user_id end)
          |> Enum.to_list()

        Account.list_users(search: [id_in: id_list])
      end

    conn
    |> add_breadcrumb(name: "Data search", url: conn.request_path)
    |> assign(:params, params["data_search"])
    |> assign(:data_search, true)
    |> assign(:users, users)
    |> render("index.html")
  end

  @spec show(Plug.Conn.t(), map) :: Plug.Conn.t()
  def show(conn, %{"id" => id}) do
    user = Account.get_user(id)

    case Central.Account.UserLib.has_access(user, conn) do
      {true, _} ->
        user
        |> UserLib.make_favourite()
        |> insert_recently(conn)

        user_stats = Account.get_user_stat_data(user.id)

        client = Account.get_client_by_id(user.id)

        conn
        |> assign(:user, user)
        |> assign(:client, client)
        |> assign(:user_stats, user_stats)
        |> assign(:role_data, RoleLib.role_data())
        |> assign(:section_menu_active, "show")
        |> add_breadcrumb(name: "Show: #{user.name}", url: conn.request_path)
        |> render("show.html")

      {false, :restricted_user} ->
        conn
        |> put_flash(:danger, "This is a restricted user")
        |> redirect(to: ~p"/teiserver/admin/user")

      _ ->
        conn
        |> put_flash(:danger, "Unable to access this user")
        |> redirect(to: ~p"/teiserver/admin/user")
    end
  end

  @spec new(Plug.Conn.t(), map) :: Plug.Conn.t()
  def new(conn, _params) do
    changeset =
      Account.change_user(%User{
        icon: "fa-solid fa-user",
        colour: "#AA0000"
      })

    conn
    |> assign(:changeset, changeset)
    |> add_breadcrumb(name: "New user", url: conn.request_path)
    |> render("new.html")
  end

  @spec create(Plug.Conn.t(), map) :: Plug.Conn.t()
  def create(conn, %{"user" => user_params}) do
    user_params =
      Map.merge(user_params, %{
        "password" => "pass",
        "data" => %{
          "rank" => 1,
          "friends" => [],
          "friend_requests" => [],
          "ignored" => [],
          "roles" => ["Verified"],
          "bot" => user_params["bot"] == "true",
          "moderator" => user_params["moderator"] == "true",
          "password_hash" => "X03MO1qnZdYdgyfeuILPmQ=="
        }
      })

    case Account.create_user(user_params) do
      {:ok, _user} ->
        conn
        |> put_flash(:info, "User created successfully.")
        |> redirect(to: ~p"/teiserver/admin/user")

      {:error, %Ecto.Changeset{} = changeset} ->
        render(conn, "new.html", changeset: changeset)
    end
  end

  @spec edit(Plug.Conn.t(), map) :: Plug.Conn.t()
  def edit(conn, %{"id" => id}) do
    user = Account.get_user(id)

    case Central.Account.UserLib.has_access(user, conn) do
      {true, _} ->
        changeset = Account.change_user(user)

        conn
        |> assign(:user, user)
        |> assign(:changeset, changeset)
        |> assign(:management_roles, RoleLib.management_roles())
        |> assign(:moderation_roles, RoleLib.moderation_roles())
        |> assign(:staff_roles, RoleLib.staff_roles())
        |> assign(:privileged_roles, RoleLib.privileged_roles())
        |> assign(:property_roles, RoleLib.property_roles())
        |> assign(:role_styling_map, RoleLib.role_data())
        |> add_breadcrumb(name: "Edit: #{user.name}", url: conn.request_path)
        |> render("edit.html")

      _ ->
        conn
        |> put_flash(:danger, "Unable to access this user")
        |> redirect(to: ~p"/teiserver/admin/user")
    end
  end

  @spec update(Plug.Conn.t(), map) :: Plug.Conn.t()
  def update(conn, %{"id" => id, "user" => user_params}) do
    current_user = conn.assigns.current_user
    user = Account.get_user!(id)

    changeable_roles = cond do
      Enum.member?(current_user.data["roles"], "Server") -> RoleLib.allowed_role_management("Server")
      Enum.member?(current_user.data["roles"], "Admin") -> RoleLib.allowed_role_management("Admin")
      Enum.member?(current_user.data["roles"], "Moderator") -> RoleLib.allowed_role_management("Moderator")
      true -> []
    end

    # Go through all roles, any we're not allowed to change
    # we leave as they are, any we are we do stuff with
    new_roles = RoleLib.all_role_names()
      |> Enum.map(fn role_name ->
        selected = if Enum.member?(changeable_roles, role_name) do
          user_params[role_name] == "true"
        else
          Enum.member?(user.data["roles"], role_name)
        end

        if selected do
          role_name

        end
      end)
      |> Enum.reject(&(&1 == nil))
      |> Enum.uniq

    permissions = new_roles
      |> Enum.map(fn role_name ->
        role_def = RoleLib.role_data(role_name)
        [role_name | role_def.contains]
      end)
      |> List.flatten
      |> Enum.uniq

    data =
      Map.merge(user.data || %{}, %{
        "bot" => user_params["bot"] == "true",
        "moderator" => user_params["moderator"] == "true",
        "verified" => user_params["verified"] == "true",
        "roles" => new_roles
      })

    user_params = Map.merge(user_params, %{
      "data" => data,
      "permissions" => permissions,
      "roles" => new_roles
    })

    case Central.Account.UserLib.has_access(user, conn) do
      {true, _} ->
<<<<<<< HEAD
        change_result = cond do
          allow?(conn, "Server") ->
            Account.server_update_user(user, user_params)

          allow?(conn, "Admin") ->
            Account.update_user(user, user_params)

          allow?(conn, "Moderator") ->
            Account.update_user(user, user_params)
        end
=======
        case Account.update_user(user, user_params) do
          {:ok, user} ->
            Account.decache_user(user.id)
            Account.update_user_roles(user)
>>>>>>> e69bbe36

        case change_result do
          {:ok, user} ->
            conn
            |> put_flash(:info, "User updated successfully.")
            # |> redirect(to: ~p"/teiserver/admin/user")
            |> redirect(to: ~p"/teiserver/admin/user/#{user.id}")

          {:error, %Ecto.Changeset{} = changeset} ->
            render(conn, "edit.html", user: user, changeset: changeset)
        end

      _ ->
        conn
        |> put_flash(:danger, "Unable to access this user")
        |> redirect(to: ~p"/teiserver/admin/user")
    end
  end

  @spec reset_password(Plug.Conn.t(), map) :: Plug.Conn.t()
  def reset_password(conn, %{"id" => id}) do
    user = Account.get_user!(id)

    case Central.Account.UserLib.has_access(user, conn) do
      {false, :not_found} ->
        conn
        |> put_flash(:danger, "Unable to find that user")
        |> redirect(to: ~p"/teiserver/admin/user")

      {false, :no_access} ->
        conn
        |> put_flash(:danger, "Unable to find that user")
        |> redirect(to: ~p"/teiserver/admin/user")

      {true, _} ->
        Central.Account.Emails.password_reset(user)
        |> Central.Mailer.deliver_now()

        conn
        |> put_flash(:success, "Password reset email sent to user")
        |> redirect(to: ~p"/teiserver/admin/user")
    end
  end

  @spec ratings(Plug.Conn.t(), map) :: Plug.Conn.t()
  def ratings(conn, %{"id" => id} = params) do
    user = Account.get_user(id)

    case Central.Account.UserLib.has_access(user, conn) do
      {true, _} ->
        filter = params["filter"]
        filter_type_id = MatchRatingLib.rating_type_name_lookup()[filter]
        limit = (params["limit"] || "50") |> int_parse

        ratings =
          Account.list_ratings(
            search: [
              user_id: user.id
            ],
            preload: [:rating_type]
          )
          |> Map.new(fn rating ->
            {rating.rating_type.name, rating}
          end)

        logs =
          Game.list_rating_logs(
            search: [
              user_id: user.id,
              rating_type_id: filter_type_id
            ],
            order_by: "Newest first",
            limit: limit,
            preload: [:match, :match_membership]
          )

        games = Enum.count(logs) |> max(1)
        wins = Enum.count(logs, fn l -> l.match_membership.win end)

        stats =
          if Enum.empty?(logs) do
            %{first_log: nil}
          else
            %{
              games: games,
              winrate: wins / games,
              first_log: logs |> Enum.reverse() |> hd
            }
          end

        conn
        |> assign(:filter, filter || "rating-all")
        |> assign(:user, user)
        |> assign(:ratings, ratings)
        |> assign(:logs, logs)
        |> assign(:rating_type_list, MatchRatingLib.rating_type_list())
        |> assign(:rating_type_id_lookup, MatchRatingLib.rating_type_id_lookup())
        |> assign(:stats, stats)
        |> add_breadcrumb(name: "Ratings: #{user.name}", url: conn.request_path)
        |> render("ratings.html")

      _ ->
        conn
        |> put_flash(:danger, "Unable to access this user")
        |> redirect(to: ~p"/teiserver/admin/user")
    end
  end

  @spec ratings_form(Plug.Conn.t(), map) :: Plug.Conn.t()
  def ratings_form(conn, %{"id" => id}) do
    user = Account.get_user(id)

    case Central.Account.UserLib.has_access(user, conn) do
      {true, _} ->
        ratings =
          Account.list_ratings(
            search: [
              user_id: user.id
            ],
            preload: [:rating_type]
          )
          |> Map.new(fn rating ->
            {rating.rating_type.name, rating}
          end)

        conn
        |> assign(:user, user)
        |> assign(:ratings, ratings)
        |> assign(:default_rating, BalanceLib.default_rating())
        |> assign(:rating_type_list, MatchRatingLib.rating_type_list())
        |> add_breadcrumb(name: "Ratings form: #{user.name}", url: conn.request_path)
        |> render("ratings_form.html")

      _ ->
        conn
        |> put_flash(:danger, "Unable to access this user")
        |> redirect(to: ~p"/teiserver/admin/user")
    end
  end

  @spec ratings_post(Plug.Conn.t(), map) :: Plug.Conn.t()
  def ratings_post(conn, %{"id" => id} = params) do
    user = Account.get_user(id)

    case Central.Account.UserLib.has_access(user, conn) do
      {true, _} ->
        changes =
          MatchRatingLib.rating_type_list()
          |> Enum.map(fn r -> {r, params[r]} end)
          |> Enum.reject(fn {_r, changes} ->
            changes["skill"] == changes["old_skill"] and
              changes["uncertainty"] == changes["old_uncertainty"]
          end)
          |> Enum.map(fn {rating_type, changes} ->
            rating_type_id = MatchRatingLib.rating_type_name_lookup()[rating_type]

            existing_rating = Account.get_rating(user.id, rating_type_id)
            user_rating = existing_rating || BalanceLib.default_rating()
            new_skill = changes["skill"] |> float_parse
            new_uncertainty = changes["uncertainty"] |> float_parse
            new_rating_value = BalanceLib.calculate_rating_value(new_skill, new_uncertainty)

            new_leaderboard_rating =
              BalanceLib.calculate_leaderboard_rating(new_skill, new_uncertainty)

            {:ok, new_rating} =
              case Account.get_rating(user.id, rating_type_id) do
                nil ->
                  Account.create_rating(%{
                    user_id: user.id,
                    rating_type_id: rating_type_id,
                    rating_value: new_rating_value,
                    skill: new_skill,
                    uncertainty: new_uncertainty,
                    leaderboard_rating: new_leaderboard_rating,
                    last_updated: Timex.now()
                  })

                existing ->
                  Account.update_rating(existing, %{
                    rating_value: new_rating_value,
                    skill: new_skill,
                    uncertainty: new_uncertainty,
                    leaderboard_rating: new_leaderboard_rating,
                    last_updated: Timex.now()
                  })
              end

            log_params = %{
              user_id: user.id,
              rating_type_id: rating_type_id,
              match_id: nil,
              inserted_at: Timex.now(),
              value: %{
                reason: "Manual adjustment",
                rating_value: new_rating_value,
                skill: new_skill,
                uncertainty: new_uncertainty,
                rating_value_change: new_rating_value - user_rating.rating_value,
                skill_change: new_skill - user_rating.skill,
                uncertainty_change: new_uncertainty - user_rating.uncertainty
              }
            }

            {:ok, log} = Game.create_rating_log(log_params)

            {new_rating, log}
          end)

        log_ids =
          changes
          |> Enum.map(fn {_, log} -> log.id end)

        add_audit_log(conn, "Teiserver:Changed user rating", %{
          user_id: user.id,
          log_ids: log_ids
        })

        conn
        |> put_flash(:success, "Ratings updated")
        |> redirect(to: Routes.ts_admin_user_path(conn, :ratings_form, user))

      _ ->
        conn
        |> put_flash(:danger, "Unable to access this user")
        |> redirect(to: ~p"/teiserver/admin/user")
    end
  end

  @spec perform_action(Plug.Conn.t(), map) :: Plug.Conn.t()
  def perform_action(conn, %{"id" => id, "action" => action}) do
    user = Account.get_user!(id)

    case Central.Account.UserLib.has_access(user, conn) do
      {true, _} ->
        result =
          case action do
            "recache" ->
              Teiserver.Moderation.RefreshUserRestrictionsTask.refresh_user(user.id)
              Teiserver.User.recache_user(user.id)
              {:ok, ""}

            "reset_flood_protection" ->
              ConCache.put(:teiserver_login_count, user.id, 0)
              {:ok, ""}
          end

        case result do
          {:ok, tab} ->
            conn
            |> put_flash(:info, "Action performed.")
            |> redirect(to: Routes.ts_admin_user_path(conn, :applying, user) <> "?tab=#{tab}")
        end

      _ ->
        conn
        |> put_flash(:danger, "Unable to access this user")
        |> redirect(to: ~p"/teiserver/admin/user")
    end
  end

  @spec smurf_search(Plug.Conn.t(), map) :: Plug.Conn.t()
  def smurf_search(conn, %{"id" => id}) do
    user = Account.get_user!(id)

    case Central.Account.UserLib.has_access(user, conn) do
      {true, _} ->
        all_keys =
          Account.list_smurf_keys(
            search: [
              user_id: user.id
            ],
            limit: :infinity,
            preload: [:type],
            order_by: "Newest first"
          )

        key_count_by_type_name =
          all_keys
          |> Enum.group_by(fn k -> k.type.name end, fn _ -> 1 end)
          |> Enum.map(fn {k, vs} -> {k, Enum.count(vs)} end)
          |> Enum.sort(&<=/2)

        user_key_lookup =
          all_keys
          |> Map.new(fn k -> {k.value, k} end)

        matching_keys = Account.smurf_search(user)

        key_types =
          matching_keys
          |> Enum.map(fn {{type, _value}, _} -> type end)
          |> Enum.uniq()
          |> Enum.sort()

        users =
          matching_keys
          |> Enum.map(fn {{_type, _value}, matches} ->
            matches
            |> Enum.map(fn m -> m.user end)
          end)
          |> List.flatten()
          |> Map.new(fn user -> {user.id, user} end)
          |> Enum.map(fn {_, user} -> user end)
          |> Enum.sort_by(
            fn user ->
              user.data["last_login"]
            end,
            &>=/2
          )

        # Next we want to know the date of the key we matched against for that user
        key_lookup =
          matching_keys
          |> Enum.map(fn {{matched_type, _matched_value}, matches} ->
            matches
            |> Enum.map(fn match ->
              {{matched_type, match.user_id}, match}
            end)
          end)
          |> List.flatten()
          |> Enum.sort_by(fn {_k, v} -> v.last_updated end, &<=/2)
          |> Map.new()

        stats_map =
          users
          |> Map.new(fn %{id: id} ->
            {id, Account.get_user_stat_data(id)}
          end)

        stats = Account.get_user_stat_data(user.id)

        conn
        |> add_breadcrumb(name: "List of possible smurf accounts", url: conn.request_path)
        |> assign(:all_keys, all_keys)
        |> assign(:key_count_by_type_name, key_count_by_type_name)
        |> assign(:user, user)
        |> assign(:stats, stats)
        |> assign(:params, search_defaults(conn))
        |> assign(:key_types, key_types)
        |> assign(:users, users)
        |> assign(:key_lookup, key_lookup)
        |> assign(:user_key_lookup, user_key_lookup)
        |> assign(:stats_map, stats_map)
        |> render("smurf_list.html")

      _ ->
        conn
        |> put_flash(:danger, "Unable to access this user")
        |> redirect(to: ~p"/teiserver/admin/user")
    end
  end

  @spec delete_smurf_key(Plug.Conn.t(), map) :: Plug.Conn.t()
  def delete_smurf_key(conn, %{"id" => id}) do
    key = Account.get_smurf_key(id)

    if key do
      Account.delete_smurf_key(key)

      conn
      |> put_flash(:success, "Key deleted")
      |> redirect(to: Routes.ts_admin_user_path(conn, :smurf_search, key.user_id))
    else
      conn
      |> put_flash(:info, "Unable to find that key")
      |> redirect(to: ~p"/teiserver/admin/user")
    end
  end

  @spec mark_as_smurf_of(Plug.Conn.t(), map) :: Plug.Conn.t()
  def mark_as_smurf_of(conn, %{"smurf_id" => smurf_id, "origin_id" => origin_id}) do
    smurf_user = Account.get_user!(smurf_id)
    origin_user = Account.get_user!(origin_id)

    access = {
      Central.Account.UserLib.has_access(smurf_user, conn),
      Central.Account.UserLib.has_access(origin_user, conn)
    }

    case access do
      {{true, _}, {true, _}} ->
        # If the origin user has a smurf_id somehow then we just point to that
        origin_id = origin_user.smurf_of_id || origin_user.id
        {:ok, _} = Account.script_update_user(smurf_user, %{"smurf_of_id" => origin_id})

        Account.recache_user(smurf_user.id)

        add_audit_log(conn, "Moderation:Mark as smurf", %{
          smurf_userid: smurf_user.id,
          origin_id: origin_user.id
        })

        # Now we update stats for the origin
        smurf_count = Account.list_users(
          search: [
            smurf_of: origin_user.id
          ],
          select: [:id]
        )
        |> Enum.count
        Account.update_user_stat(origin_user.id, %{"smurf_count" => smurf_count})

        Teiserver.Client.disconnect(smurf_user.id, "Marked as smurf")

        conn
        |> put_flash(:success, "Applied the changes")
        |> redirect(to: ~p"/teiserver/admin/user/#{smurf_user.id}")

      _ ->
        conn
        |> put_flash(:danger, "Unable to access at least one of these users")
        |> redirect(to: ~p"/teiserver/admin/user")
    end
  end

  @spec cancel_smurf_mark(Plug.Conn.t(), map) :: Plug.Conn.t()
  def cancel_smurf_mark(conn, %{"user_id" => id}) do
    user = Account.get_user!(id)

    case Central.Account.UserLib.has_access(user, conn) do
      {true, _} ->
         case Account.script_update_user(user, %{"smurf_of_id" => nil}) do
          {:ok, user} ->
            add_audit_log(conn, "Moderation:Cancel smurf mark", %{
              smurf_userid: user.id,
              origin_id: user.smurf_of_id
            })

            conn
            |> put_flash(:info, "Smurf link broken.")
            |> redirect(to: ~p"/teiserver/admin/user/#{user.id}")

          {:error, %Ecto.Changeset{} = changeset} ->
            render(conn, "edit.html", user: user, changeset: changeset)
        end

      _ ->
        conn
        |> put_flash(:danger, "Unable to access this user")
        |> redirect(to: ~p"/teiserver/admin/user")
    end
  end

  @spec smurf_merge_form(Plug.Conn.t(), map) :: Plug.Conn.t()
  def smurf_merge_form(conn, %{"from_id" => from_id, "to_id" => to_id}) do
    from_user = Account.get_user!(from_id)
    to_user = Account.get_user!(to_id)

    access = {
      Central.Account.UserLib.has_access(from_user, conn),
      Central.Account.UserLib.has_access(to_user, conn)
    }

    case access do
      {{true, _}, {true, _}} ->
        conn
        |> add_breadcrumb(name: "Smurf merge form", url: conn.request_path)
        |> assign(:from_user, from_user)
        |> assign(:to_user, to_user)
        |> render("smurf_merge_form.html")

      _ ->
        conn
        |> put_flash(:danger, "Unable to access at least one of these users")
        |> redirect(to: ~p"/teiserver/admin/user")
    end
  end

  @spec smurf_merge_post(Plug.Conn.t(), map) :: Plug.Conn.t()
  def smurf_merge_post(conn, %{"from_id" => from_id, "to_id" => to_id, "merge" => merge}) do
    from_user = Account.get_user!(from_id)
    to_user = Account.get_user!(to_id)

    access = {
      Central.Account.UserLib.has_access(from_user, conn),
      Central.Account.UserLib.has_access(to_user, conn)
    }

    case access do
      {{true, _}, {true, _}} ->
        Teiserver.Account.SmurfMergeTask.perform(from_user.id, to_user.id, merge)

        fields =
          merge
          |> Enum.filter(fn {_k, v} -> v == "true" end)
          |> Enum.map(fn {k, _} -> k end)

        add_audit_log(conn, "Teiserver:Smurf merge", %{
          fields: fields,
          from_id: from_user.id,
          to_id: to_user.id
        })

        conn
        |> put_flash(:success, "Applied the changes")
        |> redirect(to: ~p"/teiserver/admin/user/#{to_user.id}")

      _ ->
        conn
        |> put_flash(:danger, "Unable to access at least one of these users")
        |> redirect(to: ~p"/teiserver/admin/user")
    end
  end

  @spec full_chat(Plug.Conn.t(), map) :: Plug.Conn.t()
  def full_chat(conn, %{"id" => id} = params) do
    page =
      Map.get(params, "page", 0)
      |> int_parse
      |> max(0)

    user = Account.get_user!(id)

    mode =
      case params["mode"] do
        "room" -> "room"
        _ -> "lobby"
      end

    messages =
      case mode do
        "lobby" ->
          Chat.list_lobby_messages(
            search: [
              user_id: user.id
            ],
            limit: 250,
            offset: page * 250,
            order_by: "Newest first"
          )

        "room" ->
          Chat.list_room_messages(
            search: [
              user_id: user.id
            ],
            limit: 250,
            offset: page * 250,
            order_by: "Newest first"
          )
      end

    last_page = Enum.count(messages) < 250

    conn
    |> assign(:last_page, last_page)
    |> assign(:page, page)
    |> assign(:user, user)
    |> assign(:mode, mode)
    |> assign(:messages, messages)
    |> add_breadcrumb(name: "Show: #{user.name}", url: ~p"/teiserver/admin/user/#{id}")
    |> add_breadcrumb(name: "Chat logs", url: conn.request_path)
    |> render("full_chat.html")
  end

  @spec relationships(Plug.Conn.t(), map) :: Plug.Conn.t()
  def relationships(conn, %{"id" => id}) do
    user = Account.get_user!(id)

    user_ids =
      (user.data["friends"] ++ user.data["friend_requests"] ++ user.data["ignored"])
      |> Enum.uniq()

    lookup =
      Account.list_users(search: [id_in: user_ids])
      |> Map.new(fn u -> {u.id, u} end)

    conn
    |> assign(:user, user)
    |> assign(:lookup, lookup)
    |> add_breadcrumb(name: "Show: #{user.name}", url: ~p"/teiserver/admin/user/#{id}")
    |> add_breadcrumb(name: "Relationships", url: conn.request_path)
    |> render("relationships.html")
  end

  @spec set_stat(Plug.Conn.t(), map) :: Plug.Conn.t()
  def set_stat(conn, %{"userid" => userid, "key" => key, "value" => value}) do
    user = Account.get_user!(userid)

    if value == "" do
      Account.delete_user_stat_keys(int_parse(userid), [key])
    else
      Account.update_user_stat(user.id, %{key => value})
    end

    Teiserver.Moderation.RefreshUserRestrictionsTask.refresh_user(user.id)
    Teiserver.User.recache_user(user.id)

    conn
    |> put_flash(:success, "stat #{key} updated")
    |> redirect(to: ~p"/teiserver/admin/user/#{user.id}" <> "#details_tab")
  end

  @spec rename_form(Plug.Conn.t(), map) :: Plug.Conn.t()
  def rename_form(conn, %{"id" => id}) do
    user = Account.get_user(id)

    case Central.Account.UserLib.has_access(user, conn) do
      {true, _} ->
        conn
        |> assign(:user, user)
        |> add_breadcrumb(name: "Rename: #{user.name}", url: conn.request_path)
        |> render("rename_form.html")

      _ ->
        conn
        |> put_flash(:danger, "Unable to access this user")
        |> redirect(to: ~p"/teiserver/admin/user")
    end
  end

  @spec rename_post(Plug.Conn.t(), map) :: Plug.Conn.t()
  def rename_post(conn, %{"id" => id, "new_name" => new_name}) do
    user = Account.get_user(id)

    case Central.Account.UserLib.has_access(user, conn) do
      {true, _} ->
        admin_action = Central.Account.AuthLib.allow?(conn, "admin.dev")

        case Teiserver.User.rename_user(user.id, new_name, admin_action) do
          :success ->
            add_audit_log(conn, "Teiserver:Changed user name", %{
              user_id: user.id,
              from: user.name,
              to: new_name
            })

            conn
            |> put_flash(:success, "User renamed")
            |> redirect(to: ~p"/teiserver/admin/user/#{user.id}")

          {:error, reason} ->
            conn
            |> assign(:user, user)
            |> put_flash(:danger, "Error with rename: #{reason}")
            |> add_breadcrumb(name: "Rename: #{user.name}", url: conn.request_path)
            |> render("rename_form.html")
        end

      _ ->
        conn
        |> put_flash(:danger, "Unable to access this user")
        |> redirect(to: ~p"/teiserver/admin/user")
    end
  end

  @spec applying(Plug.Conn.t(), map()) :: Plug.Conn.t()
  def applying(conn, %{"id" => id} = params) do
    # Gives stuff time to happen
    :timer.sleep(500)

    tab =
      if params["tab"] do
        "##{params["tab"]}"
      else
        ""
      end

    conn
    |> redirect(to: ~p"/teiserver/admin/user/#{id}" <> tab)
  end

  @spec search_defaults(Plug.Conn.t()) :: Map.t()
  defp search_defaults(_conn) do
    %{
      "limit" => 50
    }
  end
end<|MERGE_RESOLUTION|>--- conflicted
+++ resolved
@@ -289,7 +289,6 @@
 
     case Central.Account.UserLib.has_access(user, conn) do
       {true, _} ->
-<<<<<<< HEAD
         change_result = cond do
           allow?(conn, "Server") ->
             Account.server_update_user(user, user_params)
@@ -300,15 +299,11 @@
           allow?(conn, "Moderator") ->
             Account.update_user(user, user_params)
         end
-=======
-        case Account.update_user(user, user_params) do
+
+        case change_result do
           {:ok, user} ->
             Account.decache_user(user.id)
-            Account.update_user_roles(user)
->>>>>>> e69bbe36
-
-        case change_result do
-          {:ok, user} ->
+
             conn
             |> put_flash(:info, "User updated successfully.")
             # |> redirect(to: ~p"/teiserver/admin/user")
