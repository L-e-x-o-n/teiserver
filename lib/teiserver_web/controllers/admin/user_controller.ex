--- conflicted
+++ resolved
@@ -214,22 +214,12 @@
         conn
         |> assign(:user, user)
         |> assign(:changeset, changeset)
-<<<<<<< HEAD
-        |> assign(:groups, GroupLib.dropdown(conn))
         |> assign(:management_roles, RoleLib.management_roles())
         |> assign(:moderation_roles, RoleLib.moderation_roles())
         |> assign(:staff_roles, RoleLib.staff_roles())
         |> assign(:privileged_roles, RoleLib.privileged_roles())
         |> assign(:property_roles, RoleLib.property_roles())
         |> assign(:role_styling_map, RoleLib.role_data())
-=======
-        |> assign(:management_roles, UserLib.management_roles())
-        |> assign(:moderation_roles, UserLib.moderation_roles())
-        |> assign(:staff_roles, UserLib.staff_roles())
-        |> assign(:privileged_roles, UserLib.privileged_roles())
-        |> assign(:property_roles, UserLib.property_roles())
-        |> assign(:role_styling_map, UserLib.role_styling_map())
->>>>>>> 84025510
         |> add_breadcrumb(name: "Edit: #{user.name}", url: conn.request_path)
         |> render("edit.html")
 
