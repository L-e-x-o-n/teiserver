--- conflicted
+++ resolved
@@ -21,16 +21,10 @@
 
   @spec index(Plug.Conn.t(), Map.t()) :: Plug.Conn.t()
   def index(conn, params) do
-<<<<<<< HEAD
     matches = Battle.list_matches(
         search: [
           has_started: true
         ],
-=======
-    matches =
-      Battle.list_matches(
-        search: [],
->>>>>>> 8effd850
         preload: [
           :queue
         ],
@@ -48,7 +42,6 @@
 
   @spec search(Plug.Conn.t(), map) :: Plug.Conn.t()
   def search(conn, %{"search" => params}) do
-<<<<<<< HEAD
     matches = Battle.list_matches(
       search: [
         user_id: Map.get(params, "account_user", "") |> get_hash_id,
@@ -61,20 +54,6 @@
       ],
       order_by: "Newest first"
     )
-=======
-    matches =
-      Battle.list_matches(
-        search: [
-          user_id: Map.get(params, "account_user", "") |> get_hash_id,
-          queue_id: params["queue"],
-          game_type: params["game_type"]
-        ],
-        preload: [
-          :queue
-        ],
-        order_by: "Newest first"
-      )
->>>>>>> 8effd850
 
     queues = Game.list_queues(order_by: "Name (A-Z)")
 
