--- conflicted
+++ resolved
@@ -113,33 +113,6 @@
           conn
           |> render("index.html")
       end
-<<<<<<< HEAD
-
-    result =
-      Moderation.create_report(%{
-        reporter_id: conn.assigns.current_user.id,
-        target_id: report["target_id"],
-        type: report["type"],
-        sub_type: report["sub_type"],
-        extra_text: report["extra_text"],
-        match_id: match_id,
-        relationship: relationship
-      })
-
-    case result do
-      {:ok, _report} ->
-        conn
-        |> redirect(to: Routes.moderation_report_form_path(conn, :success))
-
-      {:error, changeset} ->
-        Logger.error(Kernel.inspect(changeset))
-        raise "Error submitting report"
-
-        conn
-        |> render("index.html")
-=======
->>>>>>> 29563fc0
-    end
   end
 
   @spec success(Plug.Conn.t(), Map.t()) :: Plug.Conn.t()
