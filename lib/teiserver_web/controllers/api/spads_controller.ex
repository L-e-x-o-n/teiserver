--- conflicted
+++ resolved
@@ -1,12 +1,7 @@
 defmodule TeiserverWeb.API.SpadsController do
   use CentralWeb, :controller
-<<<<<<< HEAD
   alias Teiserver.Config
-  alias Teiserver.{Account, Coordinator}
-=======
-  alias Central.Config
   alias Teiserver.{Account, Coordinator, Battle}
->>>>>>> 03ebfe8b
   alias Teiserver.Battle.BalanceLib
   import Central.Helpers.NumberHelper, only: [int_parse: 1]
   require Logger
