defmodule TeiserverWeb.NavComponents do
  @moduledoc false
  use Phoenix.Component
  # alias Phoenix.LiveView.JS
  # import CentralWeb.Gettext

  @doc """
  <TeiserverWeb.NavComponents.top_nav_item active={active} route={route} icon={icon} />
  """
  def top_nav_item(assigns) do
    active = if assigns[:active], do: "active", else: ""

    assigns =
      assigns
      |> assign(:active, active)

    ~H"""
    <li class="nav-item">
      <a class={"nav-link #{@active}"} href={@route}>
        <%= if assigns[:icon] do %>
          <i class={"fa-fw #{@icon}"}></i>
        <% end %>
        <%= @text %>
      </a>
    </li>
    """
  end

  @doc """
  <.tab_header>
    <.tab_nav tab="h1">Header 1</.tab_nav>
    <.tab_nav tab="h2">Header 2</.tab_nav>
    <.tab_nav tab="h3">Header 3</.tab_nav>
  </.tab_header>
  """
  # attr :selected, :string, required: :true
  slot :inner_block, required: true

  def tab_header(assigns) do
    ~H"""
      <ul class="nav nav-tabs" role="tablist">
        <%= render_slot(@inner_block) %>
      </ul>
    """
  end

  attr :selected, :boolean, required: :true
  attr :url, :string, required: :true
  slot :inner_block, required: true

  def tab_nav(assigns) do
    assigns = assigns
      |> assign(:active_class, (if assigns[:selected], do: "active"))

    ~H"""
      <li class="nav-item">
        <.link
          patch={@url}
          class={"nav-link #{@active_class}"}
        >
          <%= render_slot(@inner_block) %>
        </.link>
      </li>
    """
  end

<<<<<<< HEAD

  @doc """
  <.menu_card
    icon="icon"
    size={:auto | :small | :medium | :large | nil}
  >
    Text here
  </.menu_card>
  """
  attr :url, :string, required: true
  attr :icon, :string, required: true
  attr :icon_class, :string, default: "duotone"
  attr :size, :atom, default: nil
  slot :inner_block, required: true

  def menu_card(assigns) do
    style =
      cond do
        assigns[:disabled] -> "color: #888; cursor: default;"
        assigns[:style] -> assigns[:style]
        true -> ""
      end

    extra_classes = assigns[:class] || ""

    col_classes =
      case assigns[:size] do
        :auto -> "col"
        :small -> "col-sm-6 col-md-4 col-lg-2 col-xl-1 col-xxl-1"
        :medium -> "col-sm-6 col-md-4 col-lg-3 col-xl-2 col-xxl-1"
        :large -> "col-sm-6 col-md-6 col-lg-4 col-xl-3 col-xxl-2"
        nil -> assigns[:col_classes] || "col-sm-6 col-md-4 col-lg-3 col-xl-2 col-xxl-1"
      end

    icon_size =
      case assigns[:size] do
        :small -> "fa-3x"
        :auto -> "fa-4x"
        :medium -> "fa-4x"
        :large -> "fa-6x"
        nil -> assigns[:col_classes] || "fa-4x"
      end

    assigns = assigns
      |> assign(:col_classes, col_classes)
      |> assign(:extra_classes, extra_classes)
      |> assign(:icon_size, icon_size)
      |> assign(:style, style)

    ~H"""
    <div class={"#{@col_classes} menu-card #{@extra_classes}"}>
      <a href={@url} class="block-link" style={@style}>
        <Fontawesome.icon icon={@icon} style="duotone" size={@icon_size} /><br />
        <%= render_slot(@inner_block) %>
      </a>
    </div>
    """
  end

=======
>>>>>>> d98bc805
  @doc """
  <.section_menu_button bsname={bsname} icon={lib} active={true/false} url={url}>
    Text goes here
  </.section_menu_button>
  """
  attr :icon, :string, default: nil
  attr :url, :string, required: true
  attr :bsname, :string, default: "secondary"
  attr :active, :boolean, default: false
  slot :inner_block, required: true

  def section_menu_button(assigns) do
    assigns = assigns
    |> assign(:active_class, (if assigns[:active], do: "active"))

    ~H"""
    <.link
      navigate={@url}
      class={"btn btn-outline-#{@bsname} #{@active_class}"}
    >
      <Fontawesome.icon icon={@icon} style={if @active, do: "solid", else: "regular"} :if={@icon} />
      <%= render_slot(@inner_block) %>
    </.link>
    """
  end

  @doc """
  <.section_menu_button bsname={bsname} icon={lib} active={true/false} url={url}>
    Text goes here
  </.section_menu_button>
  """
  attr :icon, :string, default: nil
  attr :url, :string, required: true
  attr :bsname, :string, default: "secondary"
  attr :active, :boolean, default: false
  slot :inner_block, required: true

  def section_menu_button_patch(assigns) do
    assigns = assigns
    |> assign(:active_class, (if assigns[:active], do: "active"))

    ~H"""
    <.link
      patch={@url}
      class={"btn btn-outline-#{@bsname} #{@active_class}"}
    >
      <Fontawesome.icon icon={@icon} style={if @active, do: "solid", else: "regular"} :if={@icon} />
      <%= render_slot(@inner_block) %>
    </.link>
    """
  end
<<<<<<< HEAD

  @doc """
  <.breadcrumb_trail trails={@breadcrumb_trails} />
  """
  def breadcrumb_trail(assigns) do
    ~H"""
    <nav class="navbar navbar-expand-lg" id="breadcrumb-wrapper" aria-label="breadcrumb">
      <div class="container-fluid">
        <nav aria-label="breadcrumb">
          <%= for breadcrumb_trail <- @trails do %>
            <ol class="breadcrumb">
              <%= for breadcrumb <- breadcrumb_trail do %>
                <%= if breadcrumb[:url] == "#" do %>
                  <li class="breadcrumb-item active" aria-current="page">
                    <a href={breadcrumb[:url]}><%= breadcrumb[:name] %></a>
                  </li>
                <% else %>
                  <li class="breadcrumb-item">
                    <a href={breadcrumb[:url]}><%= breadcrumb[:name] %></a>
                  </li>
                <% end %>
              <% end %>
            </ol>
          <% end %>
        </nav>

        <%= if assigns[:breadcrumb_extra] do %>
          <div id="breadcrumb-right">
            <%= assigns[:breadcrumb_extra] %>
          </div>
        <% end %>
      </div>
    </nav>
    """
  end
=======
>>>>>>> d98bc805
end<|MERGE_RESOLUTION|>--- conflicted
+++ resolved
@@ -64,8 +64,6 @@
     """
   end
 
-<<<<<<< HEAD
-
   @doc """
   <.menu_card
     icon="icon"
@@ -124,8 +122,6 @@
     """
   end
 
-=======
->>>>>>> d98bc805
   @doc """
   <.section_menu_button bsname={bsname} icon={lib} active={true/false} url={url}>
     Text goes here
@@ -177,7 +173,6 @@
     </.link>
     """
   end
-<<<<<<< HEAD
 
   @doc """
   <.breadcrumb_trail trails={@breadcrumb_trails} />
@@ -213,6 +208,4 @@
     </nav>
     """
   end
-=======
->>>>>>> d98bc805
 end