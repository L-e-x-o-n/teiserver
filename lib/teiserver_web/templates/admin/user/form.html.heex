<% bsname = view_colour() %>

<%= form_for @changeset, @action, fn f -> %>
  <%= if @changeset.action do %>
    <div class="alert alert-danger">
      <p>Oops, something went wrong! Please check the errors below.</p>
    </div>
  <% end %>

  <div class="form-group row">
    <div class="col-xl-4 col-lg-4">
      <%= label(f, :name, class: "control-label") %>
      <%= text_input(f, :name, class: "form-control", disabled: "disabled") %>
      <%= error_tag(f, :name) %>
    </div>

    <%= if allow?(@conn, "Admin") do %>
      <div class="col-xl-4 col-lg-4">
        <%= label(f, :email, class: "control-label") %>
        <%= text_input(f, :email, class: "form-control") %>
        <%= error_tag(f, :email) %>
      </div>
    <% end %>

    <%= if assigns[:user] != nil and allow?(@conn, "admin.user") do %>
      <div class="col-xl-4 col-lg-4">
        &nbsp;<br />
        <a
          href={Routes.admin_user_path(@conn, :edit, @user.id)}
          class="btn btn-outline-primary float-end"
          id="section-menu-new"
        >
          <i class="fa-regular fa-power-off"></i> &nbsp;
          Admin edit
        </a>
      </div>
    <% end %>
  </div>

  <div class="form-group row px-3 py-1">
<<<<<<< HEAD
    <%= if allow?(@conn, "Server") do %>
      <div class="col">
        <h5>Management</h5>
        <%= for r <- @management_roles do %>
          <%
            style = @role_styling_map[r]
            label = if style do
              raw("<i class='fa-fw #{style[:icon]}' style='color: #{style[:colour]}'></i> #{r}")
            else
              r
            end
          %>
          <%= central_component("checkbox",
            id: "user_#{r}",
            name: "user[#{r}]",
            label: label,
            checked: r in (@changeset.data.data["roles"] || [])
          ) %>
        <% end %>
      </div>
    <% end %>

    <%= if allow?(@conn, "Admin") do %>
      <div class="col">
        <h5>Moderation</h5>
        <%= for r <- @moderation_roles do %>
          <%
            style = @role_styling_map[r]
            label = if style do
              raw("<i class='fa-fw #{style[:icon]}' style='color: #{style[:colour]}'></i> #{r}")
            else
              r
            end
          %>
          <%= central_component("checkbox",
            id: "user_#{r}",
            name: "user[#{r}]",
            label: label,
            checked: r in (@changeset.data.data["roles"] || [])
          ) %>
        <% end %>
      </div>
    <% end %>

    <%= if allow?(@conn, "Moderator") do %>
      <div class="col">
        <h5>Staff</h5>
        <%= for r <- @staff_roles do %>
          <%
            style = @role_styling_map[r]
            label = if style do
              raw("<i class='fa-fw #{style[:icon]}' style='color: #{style[:colour]}'></i> #{r}")
            else
              r
            end
          %>
          <%= central_component("checkbox",
            id: "user_#{r}",
            name: "user[#{r}]",
            label: label,
            checked: r in (@changeset.data.data["roles"] || [])
          ) %>
        <% end %>
      </div>
    <% end %>
=======
    <div class="col">
      <h5>Management</h5>
      <%= for r <- @management_roles do %>
        <% style = @role_styling_map[r]

        label =
          if style do
            raw("<i class='fa-fw #{style[:icon]}' style='color: #{style[:colour]}'></i> #{r}")
          else
            r
          end %>
        <%= central_component("checkbox",
          id: "user_#{r}",
          name: "user[#{r}]",
          label: label,
          checked: r in (@changeset.data.data["roles"] || [])
        ) %>
      <% end %>
    </div>

    <div class="col">
      <h5>Moderation</h5>
      <%= for r <- @moderation_roles do %>
        <% style = @role_styling_map[r]

        label =
          if style do
            raw("<i class='fa-fw #{style[:icon]}' style='color: #{style[:colour]}'></i> #{r}")
          else
            r
          end %>
        <%= central_component("checkbox",
          id: "user_#{r}",
          name: "user[#{r}]",
          label: label,
          checked: r in (@changeset.data.data["roles"] || [])
        ) %>
      <% end %>
    </div>

    <div class="col">
      <h5>Staff</h5>
      <%= for r <- @staff_roles do %>
        <% style = @role_styling_map[r]

        label =
          if style do
            raw("<i class='fa-fw #{style[:icon]}' style='color: #{style[:colour]}'></i> #{r}")
          else
            r
          end %>
        <%= central_component("checkbox",
          id: "user_#{r}",
          name: "user[#{r}]",
          label: label,
          checked: r in (@changeset.data.data["roles"] || [])
        ) %>
      <% end %>
    </div>
>>>>>>> 01564a90

    <div class="col">
      <h5>Privileged</h5>
      <%= for r <- @privileged_roles do %>
        <% style = @role_styling_map[r]

        label =
          if style do
            raw("<i class='fa-fw #{style[:icon]}' style='color: #{style[:colour]}'></i> #{r}")
          else
            r
          end %>
        <%= central_component("checkbox",
          id: "user_#{r}",
          name: "user[#{r}]",
          label: label,
          checked: r in (@changeset.data.data["roles"] || [])
        ) %>
      <% end %>
    </div>

    <div class="col">
      <h5>Property</h5>
      <%= for r <- @property_roles do %>
        <% style = @role_styling_map[r]

        label =
          if style do
            raw("<i class='fa-fw #{style[:icon]}' style='color: #{style[:colour]}'></i> #{r}")
          else
            r
          end %>
        <%= central_component("checkbox",
          id: "user_#{r}",
          name: "user[#{r}]",
          label: label,
          checked: r in (@changeset.data.data["roles"] || [])
        ) %>
      <% end %>
    </div>
  </div>

  <hr />

  <div class="form-group m-2">
    <%= input_with_type(f, :colour, "color") %>
  </div>

  <div class="form-group m-2">
    <%= central_component("fa5_icon_picker", %{form: f, field: :icon}) %>
  </div>

  <div class="form-group m-2 my-4">
    <%= if @changeset.data.id do %>
      <a href={~p"/teiserver/admin/user/#{@user}"} class="btn btn-secondary btn-outline">
        Cancel
      </a>
    <% end %>

    <input
      type="submit"
      value="Save changes"
      name="form.submitted"
      class={"btn btn-#{bsname} float-end"}
    />
  </div>
<% end %><|MERGE_RESOLUTION|>--- conflicted
+++ resolved
@@ -38,7 +38,6 @@
   </div>
 
   <div class="form-group row px-3 py-1">
-<<<<<<< HEAD
     <%= if allow?(@conn, "Server") do %>
       <div class="col">
         <h5>Management</h5>
@@ -104,67 +103,6 @@
         <% end %>
       </div>
     <% end %>
-=======
-    <div class="col">
-      <h5>Management</h5>
-      <%= for r <- @management_roles do %>
-        <% style = @role_styling_map[r]
-
-        label =
-          if style do
-            raw("<i class='fa-fw #{style[:icon]}' style='color: #{style[:colour]}'></i> #{r}")
-          else
-            r
-          end %>
-        <%= central_component("checkbox",
-          id: "user_#{r}",
-          name: "user[#{r}]",
-          label: label,
-          checked: r in (@changeset.data.data["roles"] || [])
-        ) %>
-      <% end %>
-    </div>
-
-    <div class="col">
-      <h5>Moderation</h5>
-      <%= for r <- @moderation_roles do %>
-        <% style = @role_styling_map[r]
-
-        label =
-          if style do
-            raw("<i class='fa-fw #{style[:icon]}' style='color: #{style[:colour]}'></i> #{r}")
-          else
-            r
-          end %>
-        <%= central_component("checkbox",
-          id: "user_#{r}",
-          name: "user[#{r}]",
-          label: label,
-          checked: r in (@changeset.data.data["roles"] || [])
-        ) %>
-      <% end %>
-    </div>
-
-    <div class="col">
-      <h5>Staff</h5>
-      <%= for r <- @staff_roles do %>
-        <% style = @role_styling_map[r]
-
-        label =
-          if style do
-            raw("<i class='fa-fw #{style[:icon]}' style='color: #{style[:colour]}'></i> #{r}")
-          else
-            r
-          end %>
-        <%= central_component("checkbox",
-          id: "user_#{r}",
-          name: "user[#{r}]",
-          label: label,
-          checked: r in (@changeset.data.data["roles"] || [])
-        ) %>
-      <% end %>
-    </div>
->>>>>>> 01564a90
 
     <div class="col">
       <h5>Privileged</h5>
