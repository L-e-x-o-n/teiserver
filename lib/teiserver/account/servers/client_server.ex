--- conflicted
+++ resolved
@@ -166,19 +166,11 @@
   def handle_info(:heartbeat, %{client: client_state} = state) do
     cond do
       client_state.tcp_pid == nil ->
-<<<<<<< HEAD
-        Logger.error("client_state.tcp_pid is nil")
-
-      Process.alive?(client_state.tcp_pid) == false ->
-        Logger.error("client_state.tcp_pid is not alive")
-
-=======
         Logger.error("client_state.tcp_pid is nil - disconnecting")
         DynamicSupervisor.terminate_child(Teiserver.ClientSupervisor, self())
       Process.alive?(client_state.tcp_pid) == false ->
         Logger.error("client_state.tcp_pid is not alive - disconnecting")
         DynamicSupervisor.terminate_child(Teiserver.ClientSupervisor, self())
->>>>>>> a540657d
       true ->
         :ok
     end
