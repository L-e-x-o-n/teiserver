defmodule Teiserver.TeiserverConfigs do
  @moduledoc false
  import Teiserver.Config, only: [add_site_config_type: 1, add_user_config_type: 1]

  @spec teiserver_configs :: any
  def teiserver_configs do
    # User configs
    user_configs()

    # Site based configs
    site_configs()
    system_configs()
    login_configs()
    legacy_protocol_configs()
    moderation_configs()
    discord_configs()
    lobby_configs()
    debugging_configs()
  end

  @spec site_configs :: any
  defp site_configs do
    add_site_config_type(%{
      key: "matchmaking.Use ready check",
      section: "Matchmaking",
      type: "boolean",
      permissions: ["Admin"],
      description: "When set to true matchmaking uses a ready check",
      default: true,
      value_label: "Require ready check"
    })

    add_site_config_type(%{
      key: "bots.Flag",
      section: "Bots",
      type: "string",
      permissions: ["Server"],
      description: "Country code flag used by bots managed by the server",
      default: "GB",
      value_label: ""
    })

    add_site_config_type(%{
      key: "teiserver.Enable accolades",
      section: "Accolades",
      type: "boolean",
      permissions: ["Server"],
      description:
        "When enabled, players will be offered the chance to bestow accolades to each other.",
      default: true
    })

    add_site_config_type(%{
      key: "teiserver.Inform of new accolades",
      section: "Accolades",
      type: "boolean",
      permissions: ["Server"],
      description: "When set to true, players will be informed when they get a new accolade",
      default: false
    })

    add_site_config_type(%{
      key: "teiserver.Require email verification",
      section: "Registrations",
      type: "boolean",
      permissions: ["admin.dev.developer"],
      description: "When enabled, users must verify their account via email",
      default: true
    })

    add_site_config_type(%{
      key: "teiserver.Enable registrations",
      section: "Registrations",
      type: "boolean",
      permissions: ["admin.dev.developer"],
      description: "Allows users to register",
      default: true
    })

    add_site_config_type(%{
      key: "teiserver.Require Chobby registration",
      section: "Registrations",
      type: "boolean",
      permissions: ["admin.dev.developer"],
      description: "Prevents users registering with anything other than Chobby",
      default: false
    })

    add_site_config_type(%{
      key: "teiserver.Username max length",
      section: "Registrations",
      type: "integer",
      permissions: ["Admin"],
      description: "The maximum number of characters allowed in a username.",
      default: 20
    })

    add_site_config_type(%{
      key: "teiserver.Require Chobby login",
      section: "Registrations",
      type: "boolean",
      permissions: ["admin.dev.developer"],
      description: "Prevents users logging in with anything other than Chobby",
      default: false
    })
  end

  @spec user_configs() :: any
  defp user_configs() do
    add_user_config_type(%{
      key: "teiserver.Show flag",
      section: "Teiserver account",
      type: "boolean",
      visible: true,
      permissions: ["teiserver"],
      description:
        "When checked the flag associated with your IP will be displayed. If unchecked your flag will be blank. This will take effect next time you login with your client.",
      default: true
    })

    add_user_config_type(%{
      key: "teiserver.Discord notifications",
      section: "Teiserver account",
      type: "boolean",
      visible: true,
      permissions: ["teiserver"],
      description:
        "When checked you will receive discord messages from the Teiserver bridge bot for various in-lobby events. When disabled you will receive no notifications even if the others are enabled.",
      default: true
    })

    add_user_config_type(%{
      key: "teiserver.Notify - Exited the queue",
      section: "Teiserver account",
      type: "boolean",
      visible: true,
      permissions: ["teiserver"],
      description: "You will be messaged when you move from being in the queue to being a player",
      default: true
    })

    add_user_config_type(%{
      key: "teiserver.Notify - Game start",
      section: "Teiserver account",
      type: "boolean",
      visible: true,
      permissions: ["teiserver"],
      description: "You will be messaged when a lobby you are a player in starts",
      default: true
    })
  end

  defp moderation_configs() do
    add_site_config_type(%{
      key: "teiserver.Warning acknowledge prompt",
      section: "Moderation",
      type: "string",
      permissions: ["Server"],
      description: "The string used to request acknowledgement of warnings",
      default: "Acknowledge this by typing 'I acknowledge this' to resume play"
    })

    add_site_config_type(%{
      key: "teiserver.Warning acknowledge response",
      section: "Moderation",
      type: "string",
      permissions: ["Server"],
      description: "The response string expected to acknowledge the warning",
      default: "I acknowledge this"
    })

    add_site_config_type(%{
      key: "teiserver.Automod action delay",
      section: "Moderation",
      type: "integer",
      permissions: ["Admin"],
      description: "The delay in seconds after a user logs in for the automod to check on them.",
      default: 120
    })

    add_site_config_type(%{
      key: "teiserver.Require HW data to play",
      section: "Moderation",
      type: "boolean",
      permissions: ["Admin"],
      description: "Prevents someone from being a player if they don't have a HW hash yet.",
      default: false
    })

    add_site_config_type(%{
      key: "teiserver.Require Chobby data to play",
      section: "Moderation",
      type: "boolean",
      permissions: ["Admin"],
      description: "Prevents someone from being a player if they don't have a Chobby key yet.",
      default: false
    })
  end

  defp legacy_protocol_configs() do
    add_site_config_type(%{
      key: "teiserver.Spring flood rate limit count",
      section: "Legacy protocol",
      type: "integer",
      permissions: ["Admin"],
      description: "The number of commands required to trip flood protection for Spring",
      default: 20
    })

    add_site_config_type(%{
      key: "teiserver.Spring flood rate window size",
      section: "Legacy protocol",
      type: "integer",
      permissions: ["Admin"],
      description: "The size of the window in seconds for flood protection to trip for Spring",
      default: 6
    })

    add_site_config_type(%{
      key: "teiserver.Tachyon flood rate limit count",
      section: "Legacy protocol",
      type: "integer",
      permissions: ["Admin"],
      description: "The number of commands required to trip flood protection for Tachyon",
      default: 20
    })

    add_site_config_type(%{
      key: "teiserver.Tachyon flood rate window size",
      section: "Legacy protocol",
      type: "integer",
      permissions: ["Admin"],
      description: "The size of the window in seconds for flood protection to trip for Tachyon",
      default: 6
    })

    add_site_config_type(%{
      key: "teiserver.Ring flood rate limit count",
      section: "Legacy protocol",
      type: "integer",
      permissions: ["Admin"],
      description: "The number of rings required to trip flood protection",
      default: 5
    })

    add_site_config_type(%{
      key: "teiserver.Ring flood rate window size",
      section: "Legacy protocol",
      type: "integer",
      permissions: ["Admin"],
      description: "The size of the window in seconds for flood protection to trip for rings",
      default: 10
    })

    add_site_config_type(%{
      key: "teiserver.Post login action delay",
      section: "Legacy protocol",
      type: "integer",
      permissions: ["Admin"],
      description:
        "The time in milliseconds to wait until doing something when a user logs in (e.g. sending a message)",
      default: 2500
    })
  end

  defp login_configs() do
    add_site_config_type(%{
      key: "system.Login limit count",
      section: "Login",
      type: "integer",
      default: 3,
      permissions: ["Admin"],
      description: "How many times a user can attempt to login within the refresh window",
      value_label: "Login limit count"
    })

    add_site_config_type(%{
      key: "system.Post login delay",
      section: "Login",
      type: "integer",
      default: 1000,
      permissions: ["Admin"],
      description: "The duration (ms) to pause the process after logging in",
      value_label: "Post login delay (ms)"
    })

    add_site_config_type(%{
      key: "system.Use login throttle",
      section: "Login",
      type: "boolean",
      default: false,
      permissions: ["Admin"],
      description: "When enabled all login attempts will pass through the login throttle server",
      value_label: "Use login throttle"
    })

    add_site_config_type(%{
<<<<<<< HEAD
      key: "system.Login throttle standard wait",
      section: "Login",
      type: "integer",
      default: 500,
      permissions: ["Admin"],
      description: "The wait time for standard users when logging in (ms)",
      value_label: "Standard login wait time (ms)",
      update_callback: fn v ->
        Teiserver.Account.LoginThrottleServer.set_value(:standard_min_wait, v)
      end
    })

    add_site_config_type(%{
      key: "system.Login throttle toxic wait",
      section: "Login",
      type: "integer",
      default: 5000,
      permissions: ["Admin"],
      description: "The wait time for toxic users when logging in (ms)",
      value_label: "Toxic login wait time (ms)",
      update_callback: fn v ->
        Teiserver.Account.LoginThrottleServer.set_value(:toxic_min_wait, v)
      end
    })

    add_site_config_type(%{
=======
>>>>>>> 49213d9e
      key: "system.User limit",
      section: "Login",
      type: "integer",
      permissions: ["Admin"],
      description: "The cap for number of concurrent users, set to 0 to be infinite",
      default: 1000,
      value_label: ""
    })

    add_site_config_type(%{
      key: "system.Login message",
      section: "Login",
      type: "string",
      permissions: ["Admin"],
      description: "A message sent to all users when they login, leave empty for no message",
      default: "",
      value_label: ""
    })
  end

  defp system_configs() do
    add_site_config_type(%{
      key: "system.Redirect url",
      section: "System",
      type: "string",
      permissions: ["Admin"],
      description: "A redirect URL for those accessing the old server",
      value_label: "The URL for the redirect"
    })

    add_site_config_type(%{
      key: "system.Disconnect unauthenticated sockets",
      section: "System",
      type: "boolean",
      default: false,
      permissions: ["Admin"],
      description: "When enabled sockets not authenticated after 60 seconds will be disconnected",
      value_label: "Disconnect unauthenticated sockets"
    })

    add_site_config_type(%{
      key: "system.Process matches",
      section: "System",
      type: "boolean",
      permissions: ["Admin"],
      description: "Enable/disable post processing of matches",
      default: true,
      value_label: "Enable"
    })

    add_site_config_type(%{
      key: "system.Use geoip",
      section: "System",
      type: "boolean",
      permissions: ["Admin"],
      description: "When enabled you will use geoip for country code lookups",
      default: true,
      value_label: ""
    })
  end

  defp lobby_configs() do
    add_site_config_type(%{
      key: "teiserver.Uncertainty required to show rating",
      section: "Lobbies",
      type: "integer",
      permissions: ["Admin"],
      description: "The maximum value uncertainty can be before in-game rating is shown ",
      default: 10
    })

    add_site_config_type(%{
      key: "teiserver.Allow tournament command",
      section: "Lobbies",
      type: "boolean",
      permissions: ["Admin"],
      description:
        "When set to true, the $tournament command will be able to be used. When disabled it can still be used but only to turn off tournament mode.",
      default: false
    })

    add_site_config_type(%{
      key: "teiserver.Default player limit",
      section: "Lobbies",
      type: "integer",
      permissions: ["Admin"],
      description: "The default player limit for lobbies",
      default: 16
    })

    add_site_config_type(%{
      key: "teiserver.Max deviation",
      section: "Lobbies",
      type: "integer",
      permissions: ["Admin"],
      description:
        "The maximum deviation in mixed party-solo balance before it reverts to purely solo balance",
      default: 10
    })

    add_site_config_type(%{
      key: "teiserver.Enable server balance",
      section: "Lobbies",
      type: "boolean",
      permissions: ["Admin"],
      description: "Enable server-side balance for lobbies",
      default: true
    })

    add_site_config_type(%{
      key: "teiserver.Curse word score A",
      section: "Lobbies",
      type: "integer",
      permissions: ["Server"],
      description: "Points for the harshest of curse words",
      default: 10
    })

    add_site_config_type(%{
      key: "teiserver.Curse word score B",
      section: "Lobbies",
      type: "integer",
      permissions: ["Server"],
      description: "Points for the middlest of curse words",
      default: 4
    })

    add_site_config_type(%{
      key: "teiserver.Curse word score C",
      section: "Lobbies",
      type: "integer",
      permissions: ["Server"],
      description: "Points for the lightest of curse words",
      default: 1
    })
  end

  defp discord_configs() do
    add_site_config_type(%{
      key: "teiserver.Bridge from discord",
      section: "Discord",
      type: "boolean",
      permissions: ["Moderator"],
      description: "Enables bridging from discord to in-lobby channels",
      default: true
    })

    add_site_config_type(%{
      key: "teiserver.Bridge from server",
      section: "Discord",
      type: "boolean",
      permissions: ["Moderator"],
      description: "Enables bridging from in-lobby channels to discord",
      default: true
    })

    add_site_config_type(%{
      key: "teiserver.Bridge player numbers",
      section: "Discord",
      type: "boolean",
      permissions: ["Admin"],
      description: "Enables bridging of channel names to discord",
      default: true
    })

    add_site_config_type(%{
      key: "teiserver.Discord channel #main",
      section: "Discord",
      type: "integer",
      permissions: ["Admin"],
      description: "The discord ID for the channel to bridge with #main"
    })

    add_site_config_type(%{
      key: "teiserver.Discord channel #newbies",
      section: "Discord",
      type: "integer",
      permissions: ["Admin"],
      description: "The discord ID for the channel to bridge with #newbies"
    })

    add_site_config_type(%{
      key: "teiserver.Discord channel #promote",
      section: "Discord",
      type: "integer",
      permissions: ["Admin"],
      description: "The discord ID for the channel to bridge for promoting games"
    })

    add_site_config_type(%{
      key: "teiserver.Discord channel #overwatch-reports",
      section: "Discord",
      type: "integer",
      permissions: ["Admin"],
      description: "The discord ID for the channel to post overwatch specific reports"
    })

    add_site_config_type(%{
      key: "teiserver.Discord channel #moderation-reports",
      section: "Discord",
      type: "integer",
      permissions: ["Admin"],
      description: "The discord ID for the channel to post moderation-reports"
    })

    add_site_config_type(%{
      key: "teiserver.Discord channel #moderation-actions",
      section: "Discord",
      type: "integer",
      permissions: ["Admin"],
      description: "The discord ID for the channel to post moderation-actions"
    })

    add_site_config_type(%{
      key: "teiserver.Discord channel #server-updates",
      section: "Discord",
      type: "integer",
      permissions: ["Admin"],
      description: "The discord ID for the channel to post server updates"
    })

    add_site_config_type(%{
      key: "teiserver.Discord channel #telemetry-infologs",
      section: "Discord",
      type: "integer",
      permissions: ["Admin"],
      description: "The discord ID for the channel to post infologs"
    })

    add_site_config_type(%{
      key: "teiserver.Discord forum #gdt-discussion",
      section: "Discord",
      type: "integer",
      permissions: ["Admin"],
      description: "The discord ID for the forum for starting GDT discussions"
    })

    add_site_config_type(%{
      key: "teiserver.Discord forum #gdt-voting",
      section: "Discord",
      type: "integer",
      permissions: ["Admin"],
      description: "The discord ID for the forum for starting GDT voting"
    })

    # User number channels
    add_site_config_type(%{
      key: "teiserver.Discord counter clients",
      section: "Discord",
      type: "integer",
      permissions: ["Admin"],
      description: "The discord ID for the channel broadcasting client count"
    })

    add_site_config_type(%{
      key: "teiserver.Discord counter players",
      section: "Discord",
      type: "integer",
      permissions: ["Admin"],
      description: "The discord ID for the channel broadcasting player count"
    })

    add_site_config_type(%{
      key: "teiserver.Discord counter matches",
      section: "Discord",
      type: "integer",
      permissions: ["Admin"],
      description: "The discord ID for the channel broadcasting match count"
    })

    add_site_config_type(%{
      key: "teiserver.Discord counter lobbies",
      section: "Discord",
      type: "integer",
      permissions: ["Admin"],
      description: "The discord ID for the channel broadcasting lobby count"
    })
  end

  @spec debugging_configs :: :ok
  def debugging_configs() do
    add_site_config_type(%{
      key: "debug.Print outgoing messages",
      section: "Debug",
      type: "boolean",
      default: false,
      permissions: ["Admin"],
      description: "Print all outgoing messages"
    })

    add_site_config_type(%{
      key: "debug.Print incoming messages",
      section: "Debug",
      type: "boolean",
      default: false,
      permissions: ["Admin"],
      description: "Print all incoming messages"
    })
  end
end<|MERGE_RESOLUTION|>--- conflicted
+++ resolved
@@ -295,35 +295,6 @@
     })
 
     add_site_config_type(%{
-<<<<<<< HEAD
-      key: "system.Login throttle standard wait",
-      section: "Login",
-      type: "integer",
-      default: 500,
-      permissions: ["Admin"],
-      description: "The wait time for standard users when logging in (ms)",
-      value_label: "Standard login wait time (ms)",
-      update_callback: fn v ->
-        Teiserver.Account.LoginThrottleServer.set_value(:standard_min_wait, v)
-      end
-    })
-
-    add_site_config_type(%{
-      key: "system.Login throttle toxic wait",
-      section: "Login",
-      type: "integer",
-      default: 5000,
-      permissions: ["Admin"],
-      description: "The wait time for toxic users when logging in (ms)",
-      value_label: "Toxic login wait time (ms)",
-      update_callback: fn v ->
-        Teiserver.Account.LoginThrottleServer.set_value(:toxic_min_wait, v)
-      end
-    })
-
-    add_site_config_type(%{
-=======
->>>>>>> 49213d9e
       key: "system.User limit",
       section: "Login",
       type: "integer",
