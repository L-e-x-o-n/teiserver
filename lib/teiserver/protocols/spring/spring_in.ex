defmodule Teiserver.Protocols.SpringIn do
  @moduledoc """
  In component of the Spring protocol

  Protocol definition:
  https://springrts.com/dl/LobbyProtocol/ProtocolDescription.html
  """
  require Logger
  alias Teiserver.Lobby
  alias Teiserver.{Account, Coordinator, Battle, Room, User, Client}
  alias Phoenix.PubSub
  import Teiserver.Helper.NumberHelper, only: [int_parse: 1]
  import Teiserver.Helper.TimexHelper, only: [date_to_str: 2]
  import Teiserver.Protocols.SpringOut, only: [reply: 4]
  alias Teiserver.Protocols.{Spring, SpringOut}
  alias Teiserver.Protocols.Spring.{AuthIn, TelemetryIn, BattleIn, LobbyPolicyIn}

  @optimisation_level %{
    "LuaLobby Chobby" => :partial,
    "SLTS Client d" => :none
  }

  @none_override_users ~w([teh]cluster1 [teh]clusterEU2 [teh]clusterEU3 [teh]clusterEU4 [teh]clusterEU5 [teh]clusterAU [teh]clusterUS [teh]clusterUS2 [teh]clusterUS3 [teh]clusterUS4)

  @partial_override_users ~w()

  @status_3_window 1_000
  @status_10_window 60_000

  @action_commands ~w(SAY SAYEX SAYPRIVATE SAYBATTLE SAYBATTLEPRIVATEEX JOINBATTLE LEAVEBATTLE)

  @spec data_in(String.t(), Map.t()) :: Map.t()
  def data_in(data, state) do
    if Application.get_env(:central, Teiserver)[:extra_logging] == true or
         state.print_client_messages do
      if String.contains?(data, "c.user.get_token") or String.contains?(data, "LOGIN") do
        Logger.info("<-- #{state.username}: LOGIN/c.user.get_token")
      else
        Logger.info("<-- #{state.username}: #{Spring.format_log(data)}")
      end
    end

    new_state =
      if String.ends_with?(data, "\n") do
        data = state.message_part <> data

        data
        |> String.split("\n")
        |> Enum.reduce(state, fn data, acc ->
          handle(data, acc)
        end)
        |> Map.put(:message_part, "")
      else
        %{state | message_part: state.message_part <> data}
      end

    new_state
  end

  # The main entry point for the module and the wrapper around
  # parsing, processing and acting upon a player message
  @spec handle(String.t(), map) :: map
  def handle("", state), do: state
  def handle("\r\n", state), do: state

  def handle(data, state) do
    tuple =
      ~r/^(#[0-9]+ )?([a-z_A-Z0-9\.]+)(.*)?$/u
      |> Regex.run(data)
      |> _clean()

    state =
      case tuple do
        {command, data, msg_id} ->
          state = do_handle(command, data, msg_id, state)

          if Enum.member?(@action_commands, command) do
            Map.put(state, :last_action_timestamp, System.system_time(:second))
          else
            state
          end

        nil ->
          Logger.debug("Bad match on command: '#{data}'")
          state
      end

    if state == nil do
      throw("nil state returned while handling: #{data}")
    end

    %{state | last_msg: System.system_time(:second)}
  end

  defp _clean(nil), do: nil

  defp _clean([_, msg_id, command, data]) do
    {command, String.trim(data), String.trim(msg_id)}
  end

  # Spring matchmaking disabled
  defp do_handle("c.matchmaking." <> _cmd, _data, _msg_id, state) do
    state
  end

  defp do_handle("c.auth." <> cmd, data, msg_id, state) do
    AuthIn.do_handle(cmd, data, msg_id, state)
  end

  defp do_handle("c.telemetry." <> cmd, data, msg_id, state) do
    TelemetryIn.do_handle(cmd, data, msg_id, state)
  end

  defp do_handle("c.battle." <> cmd, data, msg_id, state) do
    BattleIn.do_handle(cmd, data, msg_id, state)
  end

  defp do_handle("c.lobby_policy." <> cmd, data, msg_id, state) do
    LobbyPolicyIn.do_handle(cmd, data, msg_id, state)
  end

  defp do_handle("STARTTLS", _, msg_id, state) do
    do_handle("STLS", nil, msg_id, state)
  end

  defp do_handle("LISTCOMPFLAGS", _, msg_id, state) do
    reply(:compflags, nil, msg_id, state)
    state
  end

  # https://ninenines.eu/docs/en/ranch/1.7/guide/transports/ - Upgrading a TCP socket to SSL
  defp do_handle("STLS", _, msg_id, state) do
    reply(:okay, "STLS", msg_id, state)
    new_state = Teiserver.SpringTcpServer.upgrade_connection(state)
    reply(:welcome, nil, msg_id, new_state)
  end

  # Swap to the Tachyon protocol
  defp do_handle("TACHYON", "", msg_id, state) do
    reply(:okay, "TACHYON", msg_id, state)
    {m_in, m_out} = Teiserver.Protocols.TachyonLib.get_modules()

    %{state | protocol_in: m_in, protocol_out: m_out}
  end

  defp do_handle("TACHYON", "dev", msg_id, state) do
    reply(:okay, "TACHYON", msg_id, state)
    {m_in, m_out} = Teiserver.Protocols.TachyonLib.get_modules("dev")

    %{state | protocol_in: m_in, protocol_out: m_out}
  end

  defp do_handle("TACHYON", "v" <> _ = version, msg_id, state) do
    reply(:okay, "TACHYON", msg_id, state)
    {m_in, m_out} = Teiserver.Protocols.TachyonLib.get_modules(version)

    %{state | protocol_in: m_in, protocol_out: m_out}
  end

  # Use the Tachyon protocol for a single command
  defp do_handle("TACHYON", data, _msg_id, state) do
    {m_in, _m_out} = Teiserver.Protocols.TachyonLib.get_modules()
    m_in.data_in("#{data}\n", state)
  end

  defp do_handle("c.battles.list_ids", _, msg_id, state) do
    reply(:list_battles, Lobby.list_lobby_ids(), msg_id, state)
    state
  end

  # Specific handlers for different commands
  @spec do_handle(String.t(), String.t(), String.t(), map) :: map
  defp do_handle("MYSTATUS", _data, msg_id, %{userid: nil} = state) do
    reply(:servermsg, "You need to login before you can set your status", msg_id, state)
  end

  defp do_handle("MYSTATUS", data, msg_id, state) do
    {_, state} = status_flood_protect?(state)

    # case status_flood_protect?(state) do
    #   {true, state} ->
    #     engage_flood_protection(state)
    #   {false, state} ->
    case Regex.run(~r/(\d+)/, data) do
      [_, new_value] ->
        new_status =
          Spring.parse_client_status(new_value)
          |> Map.take([:in_game, :away])

        case Client.get_client_by_id(state.userid) do
          nil ->
            :ok

          client ->
            # This just accepts it and updates the client
            new_client = Map.merge(client, new_status)

            if client.in_game != new_client.in_game or client.away != new_client.away do
              Client.update(new_client, :client_updated_status)
            end
        end

      nil ->
        _no_match(state, "MYSTATUS", msg_id, data)
    end

    # end

    state
  end

  defp do_handle("c.user.get_token_by_email", _data, msg_id, %{transport: :ranch_tcp} = state) do
    reply(
      :no,
      {"c.user.get_token_by_email", "cannot get token over insecure connection"},
      msg_id,
      state
    )
  end

  defp do_handle("c.user.get_token_by_email", data, msg_id, state) do
    case String.split(data, "\t") do
      [email, plain_text_password] ->
        user = Central.Account.get_user_by_email(email)

        response =
          if user do
            Central.Account.User.verify_password(plain_text_password, user.password)
          else
            false
          end

        if response do
          token = User.create_token(user)
          reply(:user_token, {email, token}, msg_id, state)
        else
          reply(:no, {"c.user.get_token_by_email", "invalid credentials"}, msg_id, state)
        end

      _ ->
        reply(:no, {"c.user.get_token_by_email", "bad format"}, msg_id, state)
    end
  end

  defp do_handle("c.user.get_token_by_name", _data, msg_id, %{transport: :ranch_tcp} = state) do
    reply(
      :no,
      {"c.user.get_token_by_name", "cannot get token over insecure connection"},
      msg_id,
      state
    )
  end

  defp do_handle("c.user.get_token_by_name", data, msg_id, state) do
    case String.split(data, "\t") do
      [name, plain_text_password] ->
        user = Central.Account.get_user_by_name(name)

        response =
          if user do
            Central.Account.User.verify_password(plain_text_password, user.password)
          else
            false
          end

        if response do
          token = User.create_token(user)
          reply(:user_token, {name, token}, msg_id, state)
        else
          reply(:no, {"c.user.get_token_by_name", "invalid credentials"}, msg_id, state)
        end

      _ ->
        reply(:no, {"c.user.get_token_by_name", "bad format"}, msg_id, state)
    end
  end

  defp do_handle("c.user.login", data, msg_id, state) do
    # Flags are optional hence the weird case statement
    [token, lobby, lobby_hash, _flags] =
      case String.split(data, "\t") do
        [token, lobby, lobby_hash, flags] -> [token, lobby, lobby_hash, String.split(flags, " ")]
        [token, lobby | _] -> [token, lobby, "", ""]
      end

    # Now try to login using a token
    response = User.try_login(token, state.ip, lobby, lobby_hash)

    case response do
      {:error, "Unverified", userid} ->
        reply(:agreement, nil, msg_id, state)
        Map.put(state, :unverified_id, userid)

      {:error, "Queued", userid, lobby, lobby_hash} ->
        reply(:login_queued, nil, msg_id, state)

        Map.merge(state, %{
          lobby: lobby,
          lobby_hash: lobby_hash,
          queued_userid: userid
        })

      {:ok, user} ->
        optimisation_level =
          cond do
            Enum.member?(@none_override_users, user.name) ->
              :none

            Enum.member?(@partial_override_users, user.name) ->
              :partial

            true ->
              Map.get(@optimisation_level, user.lobby_client, :full)
          end

        new_state = SpringOut.do_login_accepted(state, user, optimisation_level)

        # Do we have a clan?
        if user.clan_id do
          :timer.sleep(200)
          clan = Teiserver.Clans.get_clan!(user.clan_id)
          room_name = Room.clan_room_name(clan.tag)
          SpringOut.do_join_room(new_state, room_name)
        end

        # Post login checks
        Process.send_after(self(), :post_auth_check, 60_000)

        new_state

      {:error, "Banned" <> _} ->
        reply(
          :denied,
          "Banned, please see the discord channel #moderation-bot for more details",
          msg_id,
          state
        )

        state

      {:error, reason} ->
        Logger.debug("[command:login] denied with reason #{reason}")
        reply(:denied, reason, msg_id, state)
        state
    end
  end

  defp do_handle("LOGIN", data, msg_id, state) do
    # This is in place to make it easier to copy-paste commands
    data = String.replace(data, "    ", "\t")

    regex_result =
      case Regex.run(~r/^(\S+) (\S+) (0) ([0-9\.\*]+) ([^\t]+)?\t?([^\t]+)?\t?([^\t]+)?/, data) do
        nil -> nil
        result -> result ++ ["", "", "", "", ""]
      end

    response =
      case regex_result do
        [_, username, password, _cpu, _ip, lobby, lobby_hash, _modes | _] ->
          username = User.clean_name(username)
          User.try_md5_login(username, password, state.ip, lobby, lobby_hash)

        nil ->
          _no_match(state, "LOGIN", msg_id, data)
          {:error, "Invalid details format"}
      end

    case response do
      {:error, "Unverified", userid} ->
        reply(:agreement, nil, msg_id, state)
        Map.put(state, :unverified_id, userid)

      {:error, "Queued", userid, lobby, lobby_hash} ->
        reply(:login_queued, nil, msg_id, state)

        Map.merge(state, %{
          lobby: lobby,
          lobby_hash: lobby_hash,
          queued_userid: userid
        })

      {:ok, user} ->
        optimisation_level =
          cond do
            Enum.member?(@none_override_users, user.name) ->
              :none

            Enum.member?(@partial_override_users, user.name) ->
              :partial

            true ->
              Map.get(@optimisation_level, user.lobby_client, :full)
          end

        new_state = SpringOut.do_login_accepted(state, user, optimisation_level)

        # Do we have a clan?
        if user.clan_id do
          :timer.sleep(200)
          clan = Teiserver.Clans.get_clan!(user.clan_id)
          room_name = Room.clan_room_name(clan.tag)
          SpringOut.do_join_room(new_state, room_name)
        end

        new_state

      {:error, "Banned" <> _} ->
        reply(
          :denied,
          "Banned, please see the discord channel #moderation-bot for more details",
          msg_id,
          state
        )

        state

      {:error, reason} ->
        Logger.debug("[command:login] denied with reason #{reason}")
        reply(:denied, reason, msg_id, state)
        state
    end
  end

  defp do_handle("REGISTER", data, msg_id, state) do
    case Regex.run(~r/(\S+) (\S+) (\S+)/, data) do
      [_, username, password_hash, email] ->
        case User.register_user_with_md5(username, email, password_hash, state.ip) do
          :success ->
            reply(:registration_accepted, nil, msg_id, state)

          {:error, reason} ->
            reply(:registration_denied, reason, msg_id, state)
        end

      _ ->
        _no_match(state, "REGISTER", msg_id, data)
    end

    state
  end

  defp do_handle("CONFIRMAGREEMENT", code, msg_id, %{unverified_id: userid} = state) do
    case User.get_user_by_id(userid) do
      nil ->
        Logger.error("CONFIRMAGREEMENT - No user found for ID of '#{userid}'")
        state

      user ->
        correct_code = Account.get_user_stat_data(user.id)["verification_code"]

        case code == to_string(correct_code) do
          true ->
            User.verify_user(user)

            optimisation_level = Map.get(@optimisation_level, user.lobby_client, :full)
            SpringOut.do_login_accepted(state, user, optimisation_level)

          false ->
            reply(:denied, "Incorrect code", msg_id, state)
            state
        end
    end
  end

  defp do_handle("CONFIRMAGREEMENT", _code, msg_id, state),
    do:
      reply(:servermsg, "You need to login before you can confirm the agreement.", msg_id, state)

  defp do_handle("CREATEBOTACCOUNT", data, msg_id, state) do
    case Regex.run(~r/(\S+) (\S+)/, data) do
      [_, botname, _owner_name] ->
        resp = User.register_bot(botname, state.userid)

        case resp do
          {:error, _reason} ->
            deny(state, msg_id)

          _ ->
            reply(
              :servermsg,
              "A new bot account #{botname} has been created, with the same password as #{state.username}",
              msg_id,
              state
            )
        end

      _ ->
        _no_match(state, "CREATEBOTACCOUNT", msg_id, data)
    end

    state
  end

  defp do_handle("RENAMEACCOUNT", new_name, msg_id, state) do
    case User.rename_user(state.userid, new_name) do
      :success ->
        :ok

      {:error, reason} ->
        Coordinator.send_to_user(state.userid, reason)
        reply(:servermsg, reason, msg_id, state)
    end

    state
  end

  defp do_handle("RESETPASSWORDREQUEST", _, msg_id, state) do
    host = Application.get_env(:central, TeiserverWeb.Endpoint)[:url][:host]
    url = "https://#{host}/password_reset"

    reply(:okay, url, msg_id, state)
  end

  defp do_handle("CHANGEEMAILREQUEST", new_email, msg_id, state) do
    new_user = User.request_email_change(state.user, new_email)

    case new_user do
      nil ->
        reply(:change_email_request_denied, "no user", msg_id, state)
        state

      _ ->
        reply(:change_email_request_accepted, nil, msg_id, state)
        %{state | user: new_user}
    end
  end

  defp do_handle("CHANGEEMAIL", data, msg_id, state) do
    case Regex.run(~r/(\S+) (\S+)/, data) do
      [_, new_email, supplied_code] ->
        [correct_code, expected_email] = state.user.email_change_code

        cond do
          correct_code != supplied_code ->
            reply(:change_email_denied, "bad code", msg_id, state)
            state

          new_email != expected_email ->
            reply(:change_email_denied, "bad email", msg_id, state)
            state

          true ->
            new_user = User.change_email(state.user, new_email)
            reply(:change_email_accepted, nil, msg_id, state)
            %{state | user: new_user}
        end

      _ ->
        _no_match(state, "CHANGEEMAIL", msg_id, data)
    end
  end

  defp do_handle("EXIT", _reason, _msg_id, state) do
    Client.disconnect(state.userid, "Spring EXIT command")
    send(self(), :terminate)
    state
  end

  defp do_handle("GETUSERINFO", _, msg_id, state) do
    ingame_hours = User.rank_time(state.userid)

    [
      "Registration date: #{date_to_str(state.user.inserted_at, format: :ymd_hms, tz: "UTC")}",
      "Email address: #{state.user.email}",
      "Ingame time: #{ingame_hours}"
    ]
    |> Enum.each(fn msg ->
      reply(:servermsg, msg, msg_id, state)
    end)

    state
  end

  defp do_handle("CHANGEPASSWORD", data, msg_id, state) do
    case Regex.run(~r/(\S+) (\S+)/, data) do
      [_, md5_old_password, md5_new_password] ->
        case User.test_password(
               md5_old_password,
               state.user.password_hash
             ) do
          false ->
            reply(:servermsg, "Current password entered incorrectly", msg_id, state)

          true ->
            encrypted_new_password = User.encrypt_password(md5_new_password)
            new_user = %{state.user | password_hash: encrypted_new_password}
            User.update_user(new_user, persist: true)

            reply(
              :servermsg,
              "Password changed, you will need to use it next time you login",
              msg_id,
              state
            )
        end

      _ ->
        _no_match(state, "CHANGEPASSWORD", msg_id, data)
    end

    state
  end

  # SLDB commands
  defp do_handle("GETIP", username, msg_id, state) do
    if User.allow?(state.userid, :bot) do
      case Client.get_client_by_name(username) do
        nil ->
          reply(:no, "GETIP", msg_id, state)

        client ->
          reply(:user_ip, {username, client.ip}, msg_id, state)
      end
    else
      state
    end
  end

  defp do_handle("GETUSERID", data, msg_id, state) do
    if User.allow?(state.userid, :bot) do
      target = User.get_user_by_name(data)
      hash = target.lobby_hash
      reply(:user_id, {data, hash, target.springid}, msg_id, state)
    else
      state
    end
  end

  # Friend list
  defp do_handle("FRIENDLIST", _, msg_id, state),
    do: reply(:friendlist, state.user, msg_id, state)

  defp do_handle("FRIENDREQUESTLIST", _, msg_id, state),
    do: reply(:friendlist_request, state.user, msg_id, state)

  defp do_handle("UNFRIEND", data, msg_id, state) do
    case String.split(data, "=") do
      [_, username] ->
        new_user = User.remove_friend(state.userid, User.get_userid(username))
        %{state | user: new_user}

      _ ->
        _no_match(state, "UNFRIEND", msg_id, data)
    end
  end

  defp do_handle("ACCEPTFRIENDREQUEST", data, msg_id, state) do
    case String.split(data, "=") do
      [_, username] ->
        new_user = User.accept_friend_request(User.get_userid(username), state.userid)
        %{state | user: new_user}

      _ ->
        _no_match(state, "ACCEPTFRIENDREQUEST", msg_id, data)
    end
  end

  defp do_handle("DECLINEFRIENDREQUEST", data, msg_id, state) do
    case String.split(data, "=") do
      [_, username] ->
        new_user = User.decline_friend_request(User.get_userid(username), state.userid)
        %{state | user: new_user}

      _ ->
        _no_match(state, "DECLINEFRIENDREQUEST", msg_id, data)
    end
  end

  defp do_handle("FRIENDREQUEST", data, msg_id, state) do
    case String.split(data, "=") do
      [_, username] ->
        User.create_friend_request(state.userid, User.get_userid(username))
        state

      _ ->
        _no_match(state, "FRIENDREQUEST", msg_id, data)
    end
  end

  defp do_handle("IGNORE", data, _msg_id, state) do
    case String.split(data, "=") do
      [_, username] ->
        User.ignore_user(state.userid, User.get_userid(username))

      _ ->
        :ok
    end

    state
  end

  defp do_handle("UNIGNORE", data, _msg_id, state) do
    case String.split(data, "=") do
      [_, username] ->
        User.unignore_user(state.userid, User.get_userid(username))

      _ ->
        :ok
    end

    state
  end

  defp do_handle("IGNORELIST", _, msg_id, state),
    do: reply(:ignorelist, state.user, msg_id, state)

  defp do_handle("c.moderation.report_user", data, msg_id, state) do
    case String.split(data, "\t") do
      [target_name, _location_type, _location_id, reason] ->
        user = User.get_user_by_id(state.userid)
        target_id = User.get_userid(target_name)

        cond do
          Enum.member?(user.friends, target_id) ->
            User.send_direct_message(
              Coordinator.get_coordinator_userid(),
              state.userid,
              "Your report has not been submitted, you can't report a friend."
            )

            reply(:no, {"c.moderation.report_user", "reporting friend"}, msg_id, state)

          User.is_restricted?(state.userid, ["Community", "Reporting"]) ->
            reply(:no, {"c.moderation.report_user", "permission denied"}, msg_id, state)

          true ->
            client = Client.get_client_by_id(state.userid)

            {:ok, code} =
              Account.create_code(%{
                value: ExULID.ULID.generate(),
                purpose: "one_time_login",
                expires: Timex.now() |> Timex.shift(minutes: 5),
                user_id: state.userid,
                metadata: %{
                  ip: client.ip,
                  redirect: "/moderation/report_form/#{target_id}",
                  reason: reason
                }
              })

            host = Application.get_env(:central, TeiserverWeb.Endpoint)[:url][:host]
            url = "https://#{host}/one_time_login/#{code.value}"

            Coordinator.send_to_user(state.userid, [
              "To complete your report, please use the form on this link: #{url}",
              "The link will expire in 5 minutes.",
              "If the link doesn't work, you can also view your matches at https://#{host}/battle and report players from the player tab of the relevant battle."
            ])

            reply(:okay, nil, msg_id, state)
        end

      _ ->
        reply(:no, {"c.moderation.report_user", "bad command format"}, msg_id, state)
    end
  end

  # Chat related
  defp do_handle("JOIN", data, msg_id, state) do
    regex_result =
      case Regex.run(~r/(\w+)(?:\t)?(\w+)?/u, data) do
        [_, room_name] ->
          {room_name, ""}

        [_, room_name, key] ->
          {room_name, key}

        _ ->
          :nomatch
      end

    case regex_result do
      :nomatch ->
        _no_match(state, "JOIN", msg_id, data)

      {room_name, _key} ->
        case Room.can_join_room?(state.userid, room_name) do
          true ->
            SpringOut.do_join_room(state, room_name)

          {false, reason} ->
            reply(:join_failure, {room_name, reason}, msg_id, state)
        end
    end

    if not state.exempt_from_cmd_throttle do
      :timer.sleep(Application.get_env(:central, Teiserver)[:spring_post_state_change_delay])
    end

    state
  end

  defp do_handle("LEAVE", room_name, msg_id, state) do
    PubSub.unsubscribe(Teiserver.PubSub, "room:#{room_name}")
    reply(:left_room, {state.username, room_name}, msg_id, state)
    Room.remove_user_from_room(state.userid, room_name)

    if not state.exempt_from_cmd_throttle do
      :timer.sleep(Application.get_env(:central, Teiserver)[:spring_post_state_change_delay])
    end

    state
  end

  defp do_handle("CHANNELS", _, msg_id, state) do
    reply(:list_channels, nil, msg_id, state)
  end

  defp do_handle("SAY", data, msg_id, state) do
    case Regex.run(~r/(\w+) (.+)/u, data) do
      [_, room_name, msg] ->
        msg = msg
          |> String.trim()
          |> String.slice(0..256)

        Room.send_message(state.userid, room_name, msg)

      _ ->
        _no_match(state, "SAY", msg_id, data)
    end

    state
  end

  defp do_handle("SAYEX", data, msg_id, state) do
    case Regex.run(~r/(\w+) (.+)/u, data) do
      [_, room_name, msg] ->
        msg = msg
          |> String.trim()
          |> String.slice(0..256)

        Room.send_message_ex(state.userid, room_name, msg)

      _ ->
        _no_match(state, "SAY", msg_id, data)
    end

    state
  end

  # This is meant get a chat history, we currently don't store a chat history
  defp do_handle("GETCHANNELMESSAGES", _data, _msg_id, state) do
    state
  end

  defp do_handle("SAYPRIVATE", data, msg_id, state) do
    case Regex.run(~r/(\S+) (.+)/u, data) do
      [_, to_name, msg] ->
        to_id = User.get_userid(to_name)
        User.send_direct_message(state.userid, to_id, msg)
        reply(:sent_direct_message, {to_id, msg}, msg_id, state)

      _ ->
        _no_match(state, "SAYPRIVATE", msg_id, data)
    end

    state
  end

  # Battles
  # OPENBATTLE type natType password port maxPlayers gameHash rank mapHash {engineName} {engineVersion} {map} {title} {gameName}
  defp do_handle("OPENBATTLE", data, msg_id, state) do
    response =
      case Regex.run(
             ~r/^(\S+) (\S+) (\S+) (\S+) (\S+) (\S+) (\S+) (\S+) ([^\t]+)\t([^\t]+)\t([^\t]+)\t([^\t]+)\t(.+)$/u,
             data
           ) do
        [
          _,
          type,
          nattype,
          password,
          port,
          max_players,
          game_hash,
          _rank,
          map_hash,
          engine_name,
          engine_version,
          map_name,
          name,
          game_name
        ] ->
          nattype =
            case nattype do
              "0" -> "none"
              "1" -> "holepunch"
              "2" -> "fixed"
            end

          client = Client.get_client_by_id(state.userid)

          cond do
            client == nil ->
              {:failure, "No client"}

            not User.is_bot?(state.userid) ->
              {:failure, "Not a bot"}

            true ->
              password = if Enum.member?(["empty", "*"], password), do: nil, else: password

              lobby =
                %{
                  founder_id: state.userid,
                  founder_name: state.username,
                  name: name,
                  type: if(type == "0", do: "normal", else: "replay"),
                  nattype: nattype,
                  port: int_parse(port),
                  max_players: int_parse(max_players),
                  game_hash: game_hash,
                  map_hash: map_hash,
                  password: password,
                  rank: 0,
                  locked: false,
                  engine_name: engine_name,
                  engine_version: engine_version,
                  map_name: map_name,
                  game_name: game_name,
                  ip: client.ip
                }
                |> Lobby.create_lobby()
                |> Lobby.add_lobby()

              {:success, lobby}
          end

        nil ->
          _no_match(state, "OPENBATTLE", msg_id, data)
          {:failure, "No match"}
      end

    case response do
      {:success, battle} ->
        reply(:battle_opened, battle.id, msg_id, state)
        reply(:open_battle_success, battle.id, msg_id, state)
        PubSub.unsubscribe(Teiserver.PubSub, "teiserver_lobby_updates:#{battle.id}")
        PubSub.subscribe(Teiserver.PubSub, "teiserver_lobby_updates:#{battle.id}")

        PubSub.unsubscribe(Teiserver.PubSub, "teiserver_lobby_chat:#{battle.id}")
        PubSub.subscribe(Teiserver.PubSub, "teiserver_lobby_chat:#{battle.id}")

        reply(:join_battle_success, battle, msg_id, state)

        # Send information about the battle to them
        modoptions = Battle.get_modoptions(battle.id)
        reply(:add_script_tags, modoptions, msg_id, state)

        battle.start_areas
        |> Enum.each(fn {team, r} ->
          reply(:add_start_rectangle, {team, r}, msg_id, state)
        end)

        # They are offered the chance to give a battle status
        reply(:request_battle_status, nil, msg_id, state)

        # Update the client
        Client.join_battle(state.userid, battle.id, true)

        # Update local state to point to this battle and say
        # we are the host
        %{
          state
          | lobby_id: battle.id,
            lobby_host: true,
            known_battles: [battle.id | state.known_battles]
        }

      {:failure, reason} ->
        reply(:open_battle_failure, reason, msg_id, state)
        state
    end
  end

  defp do_handle("JOINBATTLE", _data, msg_id, %{user: nil} = state) do
    reply(:join_battle_failure, "No user detected", msg_id, state)
  end

  defp do_handle("JOINBATTLE", data, msg_id, state) do
    # Double space is here as the hashcode isn't sent by Chobby
    # Skylobby sends an * for empty so need to handle that
    data =
      case Regex.run(~r/^(\S+) \*? (\S+)$/u, data) do
        [_, lobby_id, script_password] ->
          "#{lobby_id} empty #{script_password}"

        nil ->
          data
      end

    response =
      case Regex.run(~r/^(\S+) (\S+) (\S+)$/u, data) do
        [_, lobby_id, password, script_password] ->
          Lobby.can_join?(state.userid, lobby_id, password, script_password)

        nil ->
          {:failure, "No match"}
      end

    if not state.exempt_from_cmd_throttle do
      :timer.sleep(Application.get_env(:central, Teiserver)[:spring_post_state_change_delay])
    end

    case response do
      {:waiting_on_host, script_password} ->
        Lobby.remove_user_from_any_lobby(state.userid)
        |> Enum.each(fn b ->
          PubSub.unsubscribe(Teiserver.PubSub, "teiserver_lobby_updates:#{b}")
        end)

        %{state | script_password: script_password}

      {:failure, "No match"} ->
        _no_match(state, "JOINBATTLE", msg_id, data)

      {:failure, reason} ->
        reply(:join_battle_failure, reason, msg_id, state)
    end
  end

  defp do_handle("JOINBATTLEACCEPT", username, _msg_id, state) do
    userid = User.get_userid(username)
    Lobby.accept_join_request(userid, state.lobby_id)
    state
  end

  defp do_handle("JOINBATTLEDENY", data, _msg_id, state) do
    {username, reason} =
      case String.split(data, " ", parts: 2) do
        [username, reason] -> {username, reason}
        [username] -> {username, "no reason given by lobby host user"}
      end

    userid = User.get_userid(username)
    Lobby.deny_join_request(userid, state.lobby_id, reason)
    state
  end

  defp do_handle("HANDICAP", data, msg_id, state) do
    case Regex.run(~r/(\S+) (\d+)/, data) do
      [_, username, value] ->
        client_id = User.get_userid(username)
        value = int_parse(value)
        Lobby.force_change_client(state.userid, client_id, %{handicap: value})

      _ ->
        _no_match(state, "HANDICAP", msg_id, data)
    end

    state
  end

  defp do_handle("ADDSTARTRECT", data, msg_id, state) do
    case Regex.run(~r/(\d+) (\d+) (\d+) (\d+) (\d+)/, data) do
      [_, team, left, top, right, bottom] ->
        if Lobby.allow?(state.userid, :addstartrect, state.lobby_id) do
          Lobby.add_start_rectangle(state.lobby_id, [team, left, top, right, bottom])
        end

      _ ->
        _no_match(state, "ADDSTARTRECT", msg_id, data)
    end

    state
  end

  defp do_handle("REMOVESTARTRECT", team, _msg_id, state) do
    if Lobby.allow?(state.userid, :removestartrect, state.lobby_id) do
      Lobby.remove_start_rectangle(state.lobby_id, team)
    end

    state
  end

  defp do_handle("SETSCRIPTTAGS", data, _msg_id, state) do
    if Lobby.allow?(state.userid, :setscripttags, state.lobby_id) do
      options =
        data
        |> String.split("\t")
        |> Enum.filter(fn t ->
          flag = String.contains?(t, "=")
          if flag != true, do: Logger.error("error in SETSCRIPTTAGS, = not found in tag: #{data}")
          flag
        end)
        |> Map.new(fn t ->
          [k, v] = String.split(t, "=")
          {String.downcase(k), v}
        end)

      Battle.set_modoptions(state.lobby_id, options)
    end

    state
  end

  defp do_handle("REMOVESCRIPTTAGS", data, _msg_id, state) do
    if Lobby.allow?(state.userid, :setscripttags, state.lobby_id) do
      keys =
        data
        |> String.downcase()
        |> String.split(" ")

      Battle.remove_modoptions(state.lobby_id, keys)
    end

    state
  end

  defp do_handle("KICKFROMBATTLE", username, _msg_id, state) do
    if Lobby.allow?(state.userid, :kickfrombattle, state.lobby_id) do
      userid = User.get_userid(username)
      Lobby.kick_user_from_battle(userid, state.lobby_id)
    end

    state
  end

  defp do_handle("FORCETEAMNO", data, msg_id, state) do
    case Regex.run(~r/(\S+) (\S+)/, data) do
      [_, username, player_number] ->
        if Lobby.allow?(state.userid, :player_number, state.lobby_id) do
          client_id = User.get_userid(username)
          value = int_parse(player_number)
          Lobby.force_change_client(state.userid, client_id, %{player_number: value})
        end

      _ ->
        _no_match(state, "FORCETEAMNO", msg_id, data)
    end

    state
  end

  defp do_handle("FORCEALLYNO", data, msg_id, state) do
    case Regex.run(~r/(\S+) (\S+)/, data) do
      [_, username, team_number] ->
        client_id = User.get_userid(username)
        value = int_parse(team_number)
        Lobby.force_change_client(state.userid, client_id, %{team_number: value})

      _ ->
        _no_match(state, "FORCEALLYNO", msg_id, data)
    end

    state
  end

  defp do_handle("FORCETEAMCOLOR", data, msg_id, state) do
    case Regex.run(~r/(\S+) (\S+)/, data) do
      [_, username, team_colour] ->
        client_id = User.get_userid(username)
        value = int_parse(team_colour)
        Lobby.force_change_client(state.userid, client_id, %{team_colour: value |> to_string})

      _ ->
        _no_match(state, "FORCETEAMCOLOR", msg_id, data)
    end

    state
  end

  defp do_handle("FORCESPECTATORMODE", username, _msg_id, state) do
    client_id = User.get_userid(username)
    Lobby.force_change_client(state.userid, client_id, %{player: false})

    state
  end

  defp do_handle("DISABLEUNITS", data, _msg_id, state) do
    if Lobby.allow?(state.userid, :disableunits, state.lobby_id) do
      units = String.split(data, " ")
      Battle.disable_units(state.lobby_id, units)
    end

    state
  end

  defp do_handle("ENABLEUNITS", data, _msg_id, state) do
    if Lobby.allow?(state.userid, :enableunits, state.lobby_id) do
      units = String.split(data, " ")
      Battle.enable_units(state.lobby_id, units)
    end

    state
  end

  defp do_handle("ENABLEALLUNITS", _data, _msg_id, state) do
    if Lobby.allow?(state.userid, :enableallunits, state.lobby_id) do
      Battle.enable_all_units(state.lobby_id)
    end

    state
  end

  defp do_handle("ADDBOT", data, msg_id, state) do
    case Regex.run(~r/(\S+) (\d+) (\d+) (.+)/, data) do
      [_, name, battlestatus, team_colour, ai_dll] ->
        if Lobby.allow?(state.userid, :add_bot, state.lobby_id) do
          bot_data =
            Lobby.new_bot(
              Map.merge(
                %{
                  name: name,
                  owner_name: state.username,
                  owner_id: state.userid,
                  team_colour: team_colour |> to_string,
                  ai_dll: ai_dll
                },
                Spring.parse_battle_status(battlestatus)
              )
            )

          Battle.add_bot_to_lobby(state.lobby_id, bot_data)
        end

      _ ->
        _no_match(state, "ADDBOT", msg_id, data)
    end

    state
  end

  defp do_handle("UPDATEBOT", data, msg_id, state) do
    case Regex.run(~r/(\S+) (\S+) (\S+)/, data) do
      [_, botname, battlestatus, team_colour] ->
        if Lobby.allow?(state.userid, {:update_bot, botname}, state.lobby_id) do
          new_bot =
            Map.merge(
              %{
                team_colour: team_colour |> to_string
              },
              Spring.parse_battle_status(battlestatus)
            )

          Battle.update_bot(state.lobby_id, botname, new_bot)
        end

      _ ->
        _no_match(state, "UPDATEBOT", msg_id, data)
    end

    state
  end

  defp do_handle("REMOVEBOT", botname, _msg_id, state) do
    if Lobby.allow?(state.userid, {:remove_bot, botname}, state.lobby_id) do
      Battle.remove_bot(state.lobby_id, botname)
    end

    state
  end

  defp do_handle("SAYBATTLE", "system:" <> msg, msg_id, state) do
    do_handle("SAYBATTLE", String.trim(msg), msg_id, state)
  end

  defp do_handle("SAYBATTLE", "web:" <> msg, msg_id, state) do
    do_handle("SAYBATTLE", String.trim(msg), msg_id, state)
  end

  defp do_handle("SAYBATTLE", "a:" <> msg, msg_id, state) do
    do_handle("SAYBATTLE", String.trim(msg), msg_id, state)
  end

  defp do_handle("SAYBATTLE", "s:" <> msg, msg_id, state) do
    do_handle("SAYBATTLE", String.trim(msg), msg_id, state)
  end

  defp do_handle("SAYBATTLE", msg, _msg_id, state) do
  if Lobby.allow?(state.userid, :saybattle, state.lobby_id) do
    lowercase_msg = String.downcase(msg)

    msg_sliced =
      if User.is_bot?(state.userid) do
        msg
      else
        msg
        |> String.trim()
        |> String.slice(0..256)
      end

    Lobby.say(state.userid, msg_sliced, state.lobby_id)
  end

    state
  end

  defp do_handle("SAYBATTLEEX", msg, _msg_id, state) do
    if Lobby.allow?(state.userid, :saybattleex, state.lobby_id) do
<<<<<<< HEAD
      lowercase_msg = String.downcase(msg)

      msg_sliced =
        if String.starts_with?(lowercase_msg, "!bset tweakdefs") || String.starts_with?(lowercase_msg, "!bset tweakunits") do
          msg
          |> String.trim()
          |> String.slice(0..8192)
        else
          msg
          |> String.trim()
          |> String.slice(0..256)
        end

=======
      msg_sliced =
        if User.is_bot?(state.userid) do
          msg
        else
          msg
          |> String.trim()
          |> String.slice(0..256)
        end

>>>>>>> 6013f567
      Lobby.sayex(state.userid, msg_sliced, state.lobby_id)
    end

    state
  end


  # SAYBATTLEPRIVATEEX username
  defp do_handle("SAYBATTLEPRIVATEEX", data, msg_id, state) do
    case Regex.run(~r/(\S+) (.+)/u, data) do
      [_, to_name, msg] ->
        to_id = User.get_userid(to_name)

        if Lobby.allow?(state.userid, :saybattleprivateex, state.lobby_id) do
          msg_sliced =
            if User.is_bot?(state.userid) do
              msg
            else
              msg
              |> String.trim()
              |> String.slice(0..256)
            end

          Lobby.sayprivateex(state.userid, to_id, msg_sliced, state.lobby_id)
        end

      _ ->
        _no_match(state, "SAYBATTLEPRIVATEEX", msg_id, data)
    end

    state
  end

  # https://springrts.com/dl/LobbyProtocol/ProtocolDescription.html#UPDATEBATTLEINFO:client
  defp do_handle("UPDATEBATTLEINFO", data, msg_id, state) do
    case Regex.run(~r/(\d+) (\d+) (\S+) (.+)$/, data) do
      [_, spectator_count, locked, map_hash, map_name] ->
        if Lobby.allow?(state.userid, :updatebattleinfo, state.lobby_id) do
          Battle.update_lobby_values(state.lobby_id, %{
            spectator_count: spectator_count,
            locked: locked == "1",
            map_hash: map_hash,
            map_name: map_name
          })
        end

      _ ->
        _no_match(state, "UPDATEBATTLEINFO", msg_id, data)
    end

    state
  end

  defp do_handle("LEAVEBATTLE", _, _msg_id, %{lobby_id: nil} = state) do
    Lobby.remove_user_from_any_lobby(state.userid)
    |> Enum.each(fn b ->
      PubSub.unsubscribe(Teiserver.PubSub, "teiserver_lobby_updates:#{b}")
      PubSub.unsubscribe(Teiserver.PubSub, "teiserver_lobby_chat:#{b}")
    end)

    if not state.exempt_from_cmd_throttle do
      :timer.sleep(Application.get_env(:central, Teiserver)[:spring_post_state_change_delay])
    end

    %{state | lobby_host: false}
  end

  defp do_handle("LEAVEBATTLE", _, _msg_id, state) do
    # Remove them from all the battles anyways, just in case
    Lobby.remove_user_from_any_lobby(state.userid)
    |> Enum.each(fn b ->
      PubSub.unsubscribe(Teiserver.PubSub, "teiserver_lobby_updates:#{b}")
      PubSub.unsubscribe(Teiserver.PubSub, "teiserver_lobby_chat:#{b}")
    end)

    PubSub.unsubscribe(Teiserver.PubSub, "teiserver_lobby_updates:#{state.lobby_id}")
    PubSub.unsubscribe(Teiserver.PubSub, "teiserver_lobby_chat:#{state.lobby_id}")
    Lobby.remove_user_from_battle(state.userid, state.lobby_id)

    if not state.exempt_from_cmd_throttle do
      :timer.sleep(Application.get_env(:central, Teiserver)[:spring_post_state_change_delay])
    end

    %{state | lobby_host: false}
  end

  defp do_handle("MYBATTLESTATUS", _, _, %{lobby_id: nil} = state), do: state

  defp do_handle("MYBATTLESTATUS", data, msg_id, state) do
    case Regex.run(~r/(\S+) (.+)/, data) do
      [_, battlestatus, team_colour] ->
        updates =
          Spring.parse_battle_status(battlestatus)
          |> Map.take([:ready, :player_number, :team_number, :player, :sync, :side])

        existing = Client.get_client_by_id(state.userid)

        new_client =
          (existing || %{})
          |> Map.merge(updates)
          |> Map.put(:team_colour, team_colour |> to_string)

        # This one needs a bit more nuance, for now we'll wrap it in this
        # later it's possible we don't want players updating their status
        if Lobby.allow?(state.userid, :mybattlestatus, state.lobby_id) do
          case Coordinator.attempt_battlestatus_update(new_client, state.lobby_id) do
            {true, allowed_client} ->
              Client.update(allowed_client, :client_updated_battlestatus)

            {false, _} ->
              Client.update(existing, :client_updated_battlestatus)

            nil ->
              :ok
          end
        end

      _ ->
        _no_match(state, "MYBATTLESTATUS", msg_id, data)
    end

    state
  end

  # MISC
  defp do_handle("PING", _, msg_id, state) do
    reply(:pong, nil, msg_id, state)
    state
  end

  defp do_handle("RING", username, _msg_id, state) do
    userid = User.get_userid(username)
    User.ring(userid, state.userid)
    state
  end

  # Not handled catcher
  defp do_handle(cmd, data, msg_id, state) do
    _no_match(state, cmd, msg_id, data)
  end

  @spec _no_match(Map.t(), String.t(), String.t() | nil, Map.t()) :: Map.t()
  def _no_match(state, cmd, msg_id, data) do
    data =
      data
      |> String.replace("\t", "\\t")

    msg =
      "No incomming match for #{cmd} with data '#{Kernel.inspect(data)}'. Userid #{state.userid}"

    Logger.info(msg)
    reply(:servermsg, msg, msg_id, state)
    state
  end

  @spec deny(map(), String.t()) :: map()
  defp deny(state, msg_id) do
    reply(:servermsg, "You do not have permission to execute that command", msg_id, state)
    state
  end

  @spec status_flood_protect?(map()) :: {boolean, map()}
  defp status_flood_protect?(%{exempt_from_cmd_throttle: true} = state), do: {false, state}

  defp status_flood_protect?(state) do
    now = System.system_time(:millisecond)
    limiter10 = now - @status_10_window
    limiter3 = now - @status_3_window

    status_timestamps =
      [now | state.status_timestamps]
      |> Enum.filter(fn cmd_ts -> cmd_ts > limiter10 end)

    recent_timestamps =
      status_timestamps
      |> Enum.filter(fn cmd_ts -> cmd_ts > limiter3 end)

    cond do
      Enum.count(status_timestamps) > 10 ->
        Logger.warn("status_flood_protection:10 - #{state.username}/#{state.userid}")
        {true, %{state | status_timestamps: status_timestamps}}

      Enum.count(recent_timestamps) > 3 ->
        Logger.warn("status_flood_protection:3 - #{state.username}/#{state.userid}")
        {true, %{state | status_timestamps: status_timestamps}}

      true ->
        {false, %{state | status_timestamps: status_timestamps}}
    end
  end

  # @spec engage_flood_protection(map()) :: {:stop, String.t(), map()}
  # defp engage_flood_protection(state) do
  #   state.protocol_out.reply(:disconnect, "Spring status flood protection", nil, state)
  #   User.set_flood_level(state.userid, 10)
  #   Client.disconnect(state.userid, "SpringIn.status.flood_protection")
  #   Logger.error("Spring Status command overflow from #{state.username}/#{state.userid}")
  #   {:stop, "Spring status flood protection", state}
  # end
end<|MERGE_RESOLUTION|>--- conflicted
+++ resolved
@@ -1290,21 +1290,7 @@
 
   defp do_handle("SAYBATTLEEX", msg, _msg_id, state) do
     if Lobby.allow?(state.userid, :saybattleex, state.lobby_id) do
-<<<<<<< HEAD
-      lowercase_msg = String.downcase(msg)
-
-      msg_sliced =
-        if String.starts_with?(lowercase_msg, "!bset tweakdefs") || String.starts_with?(lowercase_msg, "!bset tweakunits") do
-          msg
-          |> String.trim()
-          |> String.slice(0..8192)
-        else
-          msg
-          |> String.trim()
-          |> String.slice(0..256)
-        end
-
-=======
+
       msg_sliced =
         if User.is_bot?(state.userid) do
           msg
@@ -1314,7 +1300,6 @@
           |> String.slice(0..256)
         end
 
->>>>>>> 6013f567
       Lobby.sayex(state.userid, msg_sliced, state.lobby_id)
     end
 
