--- conflicted
+++ resolved
@@ -266,7 +266,6 @@
 
   @spec start_match(nil | T.lobby_id()) :: :ok
   def start_match(nil), do: :ok
-<<<<<<< HEAD
   # def start_match(lobby_id) do
   #   Telemetry.increment(:matches_started)
 
@@ -305,8 +304,7 @@
   #   Coordinator.cast_consul(lobby_id, :match_start)
   #   :ok
   # end
-=======
->>>>>>> 8effd850
+
 
   def start_match(lobby_id) do
     empty_match = get_lobby_match_id(lobby_id)
