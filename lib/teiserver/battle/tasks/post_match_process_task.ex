defmodule Teiserver.Battle.Tasks.PostMatchProcessTask do
  @moduledoc """
  Used to process data about a match after it has ended.
  """
  use Oban.Worker, queue: :teiserver

  alias Teiserver.{Account, Battle, User, Coordinator}
  alias Teiserver.Battle.MatchMembershipLib
  alias Central.Helpers.NumberHelper
<<<<<<< HEAD
  alias Teiserver.Config
=======
  alias Central.Config
  alias Central.Repo
>>>>>>> 522c37f1
  # alias Teiserver.Data.Types, as: T

  @impl Oban.Worker
  @spec perform(any) :: :ok
  def perform(_) do
    if Central.cache_get(:application_metadata_cache, "teiserver_full_startup_completed") == true do
      if Config.get_site_config_cache("system.Process matches") do
        Battle.list_matches(
          search: [
            ready_for_post_process: true
          ],
          preload: [:members],
          limit: :infinity
        )
        |> Enum.each(&post_process_match/1)
      end
    end

    :ok
  end

  @spec perform_reprocess(non_neg_integer()) :: :ok
  def perform_reprocess(match_id) do
    Battle.get_match(match_id,
      preload: [],
      limit: 1
    )
    |> post_process_match

    :ok
  end

  defp post_process_match(match) do
    data_player_ids = match.data["export_data"]["teamStats"]
      |> Map.keys
      |> Enum.map(fn name ->
        Account.get_userid_from_name(name)
      end)

    # Now delete match memberships from those not meant to be present
    MatchMembershipLib.get_match_memberships()
      |> MatchMembershipLib.search([
        match_id: match.id,
        user_id_not_in: data_player_ids
      ])
      |> Repo.delete_all

    # Now re-get the match
    match = Battle.get_match(match.id,
      preload: [:members],
      limit: 1
    )

    new_data = match.data
      Map.merge(match.data || %{}, %{
        "player_count" => Enum.count(match.members)
      })

    use_export_data(match)
    new_data = Map.merge(new_data, extract_export_data(match))

    {:ok, match} =
      Battle.update_match(match, %{
        data: new_data,
        processed: true
      })

    # We pass match.id to ensure we re-query the match correctly
    Teiserver.Game.MatchRatingLib.rate_match(match.id)

    # Tell the host to re-rate some players
    usernames =
      match.members
      |> Enum.map_join(" ", fn m -> User.get_username(m.user_id) end)

    msg = "updateSkill #{usernames}"
    Coordinator.send_to_user(match.founder_id, msg)
  end

  defp use_export_data(%{data: %{"export_data" => export_data}} = match) do
    win_map =
      export_data["players"]
      |> Map.new(fn stats -> {stats["name"], stats["win"] == 1} end)

    host_game_duration = max(export_data["gameDuration"], 1)
    memberships = Battle.list_match_memberships(search: [match_id: match.id])

    winning_team =
      memberships
      |> Enum.map(fn m ->
        username = User.get_username(m.user_id)
        win = Map.get(win_map, username, false)

        stats =
          export_data["teamStats"]
          |> Map.get(username, %{})
          |> Map.drop(~w(allyTeam frameNb))
          |> Map.new(fn {k, v} ->
            {k,
             v
             |> NumberHelper.int_parse()
             |> round}
          end)

        player_data =
          export_data["players"]
          |> Enum.filter(fn p -> p["accountId"] == to_string(m.user_id) end)

        case player_data do
          [d] ->
            left_after =
              case d["loseTime"] do
                "" -> host_game_duration
                v -> v
              end

            Battle.update_match_membership(m, %{
              left_after: left_after,
              win: win,
              stats: stats
            })

          _ ->
            Battle.update_match_membership(m, %{
              win: win,
              stats: stats
            })
        end

        {m.team_id, win}
      end)
      |> Enum.filter(fn {_teamid, win} -> win == true end)
      |> hd_or_x({nil, nil})
      |> elem(0)

    Battle.update_match(match, %{winning_team: winning_team, game_duration: host_game_duration})

    memberships
    |> Enum.map(fn m ->
      Teiserver.Account.RecacheUserStatsTask.match_processed(match, m.user_id)
    end)
  end

  defp use_export_data(_), do: []

  defp extract_export_data(%{data: %{"export_data" => _export_data}} = _match) do
    %{}
  end

  defp extract_export_data(_), do: %{}

  defp hd_or_x([], x), do: x
  defp hd_or_x([x | _], _x), do: x
end<|MERGE_RESOLUTION|>--- conflicted
+++ resolved
@@ -7,12 +7,8 @@
   alias Teiserver.{Account, Battle, User, Coordinator}
   alias Teiserver.Battle.MatchMembershipLib
   alias Central.Helpers.NumberHelper
-<<<<<<< HEAD
   alias Teiserver.Config
-=======
-  alias Central.Config
   alias Central.Repo
->>>>>>> 522c37f1
   # alias Teiserver.Data.Types, as: T
 
   @impl Oban.Worker
