--- conflicted
+++ resolved
@@ -164,22 +164,32 @@
   def handle_command({user, _}, "whoami", _remaining, channel) do
     stats = Account.get_user_stat_data(user.id)
 
-<<<<<<< HEAD
     total_hours = Map.get(stats, "total_minutes", 0) / 60 |> round
     player_hours = Map.get(stats, "player_minutes", 0) / 60 |> round
     spectator_hours = Map.get(stats, "spectator_minutes", 0) / 60 |> round
-=======
-    player_hours = (Map.get(stats, "player_minutes", 0) / 60) |> round
-    spectator_hours = (Map.get(stats, "spectator_minutes", 0) / 60) |> round
-    rank_time = User.rank_time(user.id)
->>>>>>> 8d886bcf
 
     host = Application.get_env(:central, CentralWeb.Endpoint)[:url][:host]
     profile_link = "https://#{host}/teiserver/profile/#{user.id}"
 
     accolades = AccoladeLib.get_player_accolades(user.id)
 
-<<<<<<< HEAD
+    accolades_string =
+      case Map.keys(accolades) do
+        [] ->
+          "You currently have no accolades"
+
+        _ ->
+          badge_types =
+            Account.list_badge_types(search: [id_list: Map.keys(accolades)])
+            |> Map.new(fn bt -> {bt.id, bt} end)
+
+          ["Your accolades are as follows:"] ++
+            (accolades
+             |> Enum.map(fn {bt_id, count} ->
+               ">> #{count}x #{badge_types[bt_id].name}"
+             end))
+      end
+
     msg = [
       "You are #{user.name}",
       "Profile link: #{profile_link}",
@@ -187,33 +197,6 @@
       accolades_string
     ]
     |> List.flatten
-=======
-    accolades_string =
-      case Map.keys(accolades) do
-        [] ->
-          "You currently have no accolades"
-
-        _ ->
-          badge_types =
-            Account.list_badge_types(search: [id_list: Map.keys(accolades)])
-            |> Map.new(fn bt -> {bt.id, bt} end)
-
-          ["Your accolades are as follows:"] ++
-            (accolades
-             |> Enum.map(fn {bt_id, count} ->
-               ">> #{count}x #{badge_types[bt_id].name}"
-             end))
-      end
-
-    msg =
-      [
-        "You are #{user.name}",
-        "Profile link: #{profile_link}",
-        "Rank: #{user.rank + 1} with #{player_hours} player hours and #{spectator_hours} spectator hours for a rank hour count of #{rank_time}",
-        accolades_string
-      ]
-      |> List.flatten()
->>>>>>> 8d886bcf
 
     reply(channel, msg)
   end
