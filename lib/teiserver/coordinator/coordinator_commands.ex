--- conflicted
+++ resolved
@@ -184,8 +184,7 @@
 
         "#{rating.rating_type.name} > Game: #{rating_score}, Leaderboard: #{leaderboard_rating}"
       end)
-<<<<<<< HEAD
-      |> Enum.sort
+      |> Enum.sort()
 
     msg = [
       @splitter,
@@ -197,20 +196,6 @@
       accolades_string
     ]
       |> List.flatten
-=======
-      |> Enum.sort()
-
-    msg =
-      [
-        @splitter,
-        "You are #{sender.name}",
-        "Profile link: #{profile_link}",
-        "Skill ratings:",
-        ratings,
-        accolades_string
-      ]
-      |> List.flatten()
->>>>>>> 8d886bcf
       |> Enum.reject(fn l -> l == nil end)
 
     User.send_direct_message(state.userid, senderid, msg)
